import { VimState, SearchState, SearchDirection, ReplaceState } from './../mode/modeHandler';
import { ModeName } from './../mode/mode';
import { Transformation, InsertTextTransformation } from './../transformations/transformations';
import { VisualBlockInsertionType } from './../mode/modeVisualBlock';
import { TextEditor } from './../textEditor';
import { Range } from './../motion/range';
import { Register, RegisterMode } from './../register/register';
import { NumericString } from './../number/numericString';
import { Position, PositionDiff } from './../motion/position';
import { PairMatcher } from './../matching/matcher';
import { QuoteMatcher } from './../matching/quoteMatcher';
import { TagMatcher } from './../matching/tagMatcher';
import { Tab, TabCommand } from './../cmd_line/commands/tab';
import { Configuration } from './../configuration/configuration';
import * as vscode from 'vscode';
<<<<<<< HEAD
import * as _ from 'lodash';
=======
import * as clipboard from 'copy-paste';
>>>>>>> 6f5a1a38

const controlKeys: string[] = [
  "ctrl",
  "alt",
  "shift",
  "esc",
  "delete",
  "left",
  "right",
  "up",
  "down"
];

const compareKeypressSequence = function (one: string[], two: string[]): boolean {
  const containsControlKey = (s: string): boolean => {
    for (const controlKey of controlKeys) {
      if (s.indexOf(controlKey!) !== -1) {
        return true;
      }
    }

    return false;
  };

  const isSingleNumber = (s: string): boolean => {
    return s.length === 1 && "1234567890".indexOf(s) > -1;
  };

  if (one.length !== two.length) {
    return false;
  }

  for (let i = 0, j = 0; i < one.length; i++, j++) {
    const left = one[i], right = two[j];

    if (left  === "<any>") { continue; }
    if (right === "<any>") { continue; }

    if (left  === "<number>" && isSingleNumber(right)) { continue; }
    if (right === "<number>" && isSingleNumber(left) ) { continue; }

    if (left  === "<character>" && !containsControlKey(right)) { continue; }
    if (right === "<character>" && !containsControlKey(left)) { continue; }

    if (left !== right) { return false; }
  }

  return true;
};

/**
 * The result of a (more sophisticated) Movement.
 */
export interface IMovement {
  start        : Position;
  stop         : Position;

  /**
   * Whether this motion succeeded. Some commands, like fx when 'x' can't be found,
   * will not move the cursor. Furthermore, dfx won't delete *anything*, even though
   * deleting to the current character would generally delete 1 character.
   */
  failed?      : boolean;

  // It /so/ annoys me that I have to put this here.
  registerMode?: RegisterMode;
}

export function isIMovement(o: IMovement | Position): o is IMovement {
    return (o as IMovement).start !== undefined &&
           (o as IMovement).stop  !== undefined;
}

export class BaseAction {
  /**
   * Can this action be paired with an operator (is it like w in dw)? All
   * BaseMovements can be, and some more sophisticated commands also can be.
   */
  isMotion = false;

  canBeRepeatedWithDot = false;

  /**
   * Modes that this action can be run in.
   */
  public modes: ModeName[];

  /**
   * The sequence of keys you use to trigger the action.
   */
  public keys: string[];

  public mustBeFirstKey = false;

  /**
   * The keys pressed at the time that this action was triggered.
   */
  public keysPressed: string[] = [];

  /**
   * Is this action valid in the current Vim state?
   */
  public doesActionApply(vimState: VimState, keysPressed: string[]): boolean {
    if (this.modes.indexOf(vimState.currentMode) === -1) { return false; }
    if (!compareKeypressSequence(this.keys, keysPressed)) { return false; }
    if (vimState.recordedState.actionsRun.length > 0 &&
        this.mustBeFirstKey) { return false; }
    if (this instanceof BaseOperator && vimState.recordedState.operator) { return false; }

    return true;
  }

  /**
   * Could the user be in the process of doing this action.
   */
  public couldActionApply(vimState: VimState, keysPressed: string[]): boolean {
    if (this.modes.indexOf(vimState.currentMode) === -1) { return false; }
    if (!compareKeypressSequence(this.keys.slice(0, keysPressed.length), keysPressed)) { return false; }
    if (vimState.recordedState.actionsRun.length > 0 &&
        this.mustBeFirstKey) { return false; }
    if (this instanceof BaseOperator && vimState.recordedState.operator) { return false; }

    return true;
  }

  public toString(): string {
    return this.keys.join("");
  }
}

/**
 * A movement is something like 'h', 'k', 'w', 'b', 'gg', etc.
 */
export abstract class BaseMovement extends BaseAction {
  modes = [
    ModeName.Normal,
    ModeName.Visual,
    ModeName.VisualLine,
    ModeName.VisualBlock,
  ];

  isMotion = true;

  canBePrefixedWithCount = false;

  /**
   * Whether we should change desiredColumn in VimState.
   */
  public doesntChangeDesiredColumn = false;

  /**
   * This is for commands like $ which force the desired column to be at
   * the end of even the longest line.
   */
  public setsDesiredColumnToEOL = false;

  /**
   * Run the movement a single time.
   *
   * Generally returns a new Position. If necessary, it can return an IMovement instead.
   */
  public async execAction(position: Position, vimState: VimState): Promise<Position | IMovement> {
    throw new Error("Not implemented!");
   }

  /**
   * Run the movement in an operator context a single time.
   *
   * Some movements operate over different ranges when used for operators.
   */
  public async execActionForOperator(position: Position,  vimState: VimState): Promise<Position | IMovement> {
    return await this.execAction(position, vimState);
  }

  /**
   * Run a movement count times.
   *
   * count: the number prefix the user entered, or 0 if they didn't enter one.
   */
  public async execActionWithCount(position: Position, vimState: VimState, count: number): Promise<Position | IMovement> {
      let recordedState = vimState.recordedState;
      let result: Position | IMovement = new Position(0, 0);  // bogus init to satisfy typechecker

      if (count < 1) {
          count = 1;
      } else if (count > 99999) {
          count = 99999;
      }

      for (let i = 0; i < count; i++) {
          const firstIteration = (i === 0);
          const lastIteration = (i === count - 1);
          const temporaryResult = (recordedState.operator && lastIteration) ?
              await this.execActionForOperator(position, vimState) :
              await this.execAction           (position, vimState);

          if (temporaryResult instanceof Position) {
            result = temporaryResult;
            position = temporaryResult;
          } else if (isIMovement(temporaryResult)) {
            if (result instanceof Position) {
              result = {
                start  : new Position(0, 0),
                stop   : new Position(0, 0),
                failed : false
              };
            }

            result.failed = result.failed || temporaryResult.failed;

            if (firstIteration) {
              (result as IMovement).start = temporaryResult.start;
            }

            if (lastIteration) {
              (result as IMovement).stop = temporaryResult.stop;
            } else {
              position = temporaryResult.stop.getRightThroughLineBreaks();
            }
          }
      }

      return result;
  }
}

/**
 * A command is something like <Esc>, :, v, i, etc.
 */
export abstract class BaseCommand extends BaseAction {
  /**
   * If isCompleteAction is true, then triggering this command is a complete action -
   * that means that we'll go and try to run it.
   */
  isCompleteAction = true;

  supportsMultiCursor = true;

  multicursorIndex: number | undefined = undefined;

  /**
   * In multi-cursor mode, do we run this command for every cursor, or just once?
   */
  public runsOnceForEveryCursor(): boolean {
    return true;
  }

  canBePrefixedWithCount = false;

  canBeRepeatedWithDot = false;

  /**
   * Run the command a single time.
   */
  public async exec(position: Position, vimState: VimState): Promise<VimState> {
    throw new Error("Not implemented!");
  }

  /**
   * Run the command the number of times VimState wants us to.
   */
  public async execCount(position: Position, vimState: VimState): Promise<VimState> {
    if (!this.runsOnceForEveryCursor()) {
      let timesToRepeat = this.canBePrefixedWithCount ? vimState.recordedState.count || 1 : 1;

      for (let i = 0; i < timesToRepeat; i++) {
        vimState = await this.exec(position, vimState);
      }

      return vimState;
    }

    let timesToRepeat  = this.canBePrefixedWithCount ? vimState.recordedState.count || 1 : 1;
    let resultingCursors: Range[] = [];
    let i              = 0;

    const cursorsToIterateOver = vimState.allCursors
      .map(x => new Range(x.start, x.stop))
      .sort((a, b) => a.start.line > b.start.line || (a.start.line === b.start.line && a.start.character > b.start.character) ? 1 : -1);

    for (const { start, stop } of cursorsToIterateOver) {
      this.multicursorIndex = i++;

      for (let j = 0; j < timesToRepeat; j++) {
        vimState.cursorPosition      = stop;
        vimState.cursorStartPosition = start;

        vimState = await this.exec(stop, vimState);
      }

      resultingCursors.push(new Range(
        vimState.cursorStartPosition,
        vimState.cursorPosition,
      ));
    }

    // TODO - should probably ensure that there are no vscode insertions here.

    let insertions: InsertTextTransformation[] = _.filter(vimState.recordedState.transformations,
      x => x.type === "insertText") as any;

    if (insertions.length === 0) {
      vimState.allCursors = resultingCursors;

      return vimState;
    }

    let modifiedInsertions = insertions.map(ins => {
      let newInsertion = {
        type: 'insertText',
        text: ins.text,
        associatedCursor: ins.associatedCursor,
      };

      let beforeInsert = _.filter(insertions, other =>
        other.associatedCursor.stop.line === ins.associatedCursor.start.line &&
        other.associatedCursor.stop.isBefore(ins.associatedCursor.start));

      for (const before of beforeInsert) {
        newInsertion.associatedCursor = newInsertion.associatedCursor.getRight(before.text.length);
      }

      return newInsertion;
    });

    let newCursors = _.map(modifiedInsertions, ins => ins.associatedCursor.getRight(ins.text.length));

    // TODO - this is broken! We aren't preserving all transformations.
    vimState.recordedState.transformations = modifiedInsertions as any;

    // TODO - this is also broken! (what if we didnt return all cursors?)
    if (newCursors.length > 0) {
      console.log('SET!');

      vimState.allCursors = newCursors;
    }

    return vimState;
  }
}

export class BaseOperator extends BaseAction {
    canBeRepeatedWithDot = true;
    multicursorIndex: number | undefined = undefined;

    /**
     * Run this operator on a range, returning the new location of the cursor.
     */
    run(vimState: VimState, start: Position, stop: Position): Promise<VimState> {
      throw new Error("You need to override this!");
    }
}

export enum KeypressState {
  WaitingOnKeys,
  NoPossibleMatch
}

export class Actions {

  /**
   * Every Vim action will be added here with the @RegisterAction decorator.
   */
  public static allActions: { type: typeof BaseAction, action: BaseAction }[] = [];

  /**
   * Gets the action that should be triggered given a key
   * sequence.
   *
   * If there is a definitive action that matched, returns that action.
   *
   * If an action could potentially match if more keys were to be pressed, returns true. (e.g.
   * you pressed "g" and are about to press "g" action to make the full action "gg".)
   *
   * If no action could ever match, returns false.
   */
  public static getRelevantAction(keysPressed: string[], vimState: VimState): BaseAction | KeypressState {
    let couldPotentiallyHaveMatch = false;

    for (const thing of Actions.allActions) {
      const { type, action } = thing!;

      if (action.doesActionApply(vimState, keysPressed)) {
        const result = new type();

        result.keysPressed = vimState.recordedState.actionKeys.slice(0);

        return result;
      }

      if (action.couldActionApply(vimState, keysPressed)) {
        couldPotentiallyHaveMatch = true;
      }
    }

    return couldPotentiallyHaveMatch ? KeypressState.WaitingOnKeys : KeypressState.NoPossibleMatch;
  }
}

export function RegisterAction(action: typeof BaseAction): void {
  Actions.allActions.push({ type: action, action: new action() });
}





// begin actions










@RegisterAction
class CommandNumber extends BaseCommand {
  modes = [ModeName.Normal, ModeName.Visual, ModeName.VisualLine];
  keys = ["<number>"];
  isCompleteAction = false;
  runsOnceForEveryCursor() { return false; }

  public async exec(position: Position, vimState: VimState): Promise<VimState> {
    const number = parseInt(this.keysPressed[0], 10);

    vimState.recordedState.count = vimState.recordedState.count * 10 + number;

    return vimState;
  }

  public doesActionApply(vimState: VimState, keysPressed: string[]): boolean {
    const isZero = keysPressed[0] === "0";

    return super.doesActionApply(vimState, keysPressed) &&
      ((isZero && vimState.recordedState.count > 0) || !isZero);
  }

  public couldActionApply(vimState: VimState, keysPressed: string[]): boolean {
    const isZero = keysPressed[0] === "0";

    return super.couldActionApply(vimState, keysPressed) &&
      ((isZero && vimState.recordedState.count > 0) || !isZero);
  }
}

@RegisterAction
class CommandRegister extends BaseCommand {
  modes = [ModeName.Normal, ModeName.Visual, ModeName.VisualLine];
  keys = ["\"", "<character>"];
  isCompleteAction = false;

  public async exec(position: Position, vimState: VimState): Promise<VimState> {
    const register = this.keysPressed[1];
    vimState.recordedState.registerName = register;
    return vimState;
  }

  public doesActionApply(vimState: VimState, keysPressed: string[]): boolean {
    const register = keysPressed[1];

    return super.doesActionApply(vimState, keysPressed) && Register.isValidRegister(register);
  }

  public couldActionApply(vimState: VimState, keysPressed: string[]): boolean {
    const register = keysPressed[1];

    return super.couldActionApply(vimState, keysPressed) && Register.isValidRegister(register);
  }
}

@RegisterAction
class CommandEsc extends BaseCommand {
  modes = [
    ModeName.Insert,
    ModeName.Visual,
    ModeName.VisualLine,
    ModeName.VisualBlockInsertMode,
    ModeName.VisualBlock,
    ModeName.Normal,
    ModeName.SearchInProgressMode,
    ModeName.Replace,
  ];
  keys = ["<Esc>"];

  runsOnceForEveryCursor() { return false; }

  public async exec(position: Position, vimState: VimState): Promise<VimState> {
    if (vimState.currentMode !== ModeName.Visual &&
        vimState.currentMode !== ModeName.VisualLine) {

      // Normally, you don't have to iterate over all cursors,
      // as that is handled for you by the state machine. ESC is
      // a special case since runsOnceForEveryCursor is false.

      for (let i = 0; i < vimState.allCursors.length; i++) {
        vimState.allCursors[i].stop = vimState.allCursors[i].stop.getLeft();
      }
    }

    if (vimState.currentMode === ModeName.SearchInProgressMode) {
      if (vimState.searchState) {
        vimState.cursorPosition = vimState.searchState.searchCursorStartPosition;
      }
    }

    if (vimState.currentMode === ModeName.Normal && vimState.isMultiCursor) {
      vimState.isMultiCursor = false;
    }

    vimState.currentMode = ModeName.Normal;

    if (!vimState.isMultiCursor) {
      vimState.allCursors = [ vimState.allCursors[0] ];
    }

    return vimState;
  }
}

@RegisterAction
class CommandCtrlOpenBracket extends CommandEsc {
  keys = ["<C-[>"];
}

@RegisterAction
class CommandCtrlW extends BaseCommand {
  modes = [ModeName.Insert];
  keys = ["<C-w>"];

  public async exec(position: Position, vimState: VimState): Promise<VimState> {
    const wordBegin = position.getWordLeft();
    await TextEditor.delete(new vscode.Range(wordBegin, position));

    vimState.cursorPosition = wordBegin;

    return vimState;
  }
}

@RegisterAction
class CommandCtrlE extends BaseCommand {
  modes = [ModeName.Normal];
  keys = ["<C-e>"];

  public async exec(position: Position, vimState: VimState): Promise<VimState> {
    await vscode.commands.executeCommand("scrollLineDown");

    return vimState;
  }
}

@RegisterAction
class CommandCtrlY extends BaseCommand {
  modes = [ModeName.Normal];
  keys = ["<C-y>"];

  public async exec(position: Position, vimState: VimState): Promise<VimState> {
    await vscode.commands.executeCommand("scrollLineUp");

    return vimState;
  }
}

@RegisterAction
class CommandCtrlC extends CommandEsc {
  keys = ["<C-c>"];
}

@RegisterAction
class CommandInsertAtCursor extends BaseCommand {
  modes = [ModeName.Normal];
  keys = ["i"];
  mustBeFirstKey = true;

  public async exec(position: Position, vimState: VimState): Promise<VimState> {
    vimState.currentMode = ModeName.Insert;

    return vimState;
  }
}

@RegisterAction
class CommandReplacecAtCursor extends BaseCommand {
  modes = [ModeName.Normal];
  keys = ["R"];
  mustBeFirstKey = true;

  public async exec(position: Position, vimState: VimState): Promise<VimState> {
    vimState.currentMode = ModeName.Replace;
    vimState.replaceState = new ReplaceState(position);

    return vimState;
  }
}

@RegisterAction
class CommandReplaceInReplaceMode extends BaseCommand {
  modes = [ModeName.Replace];
  keys = ["<character>"];
  canBeRepeatedWithDot = true;

  public async exec(position: Position, vimState: VimState): Promise<VimState> {
    const char = this.keysPressed[0];

    const replaceState = vimState.replaceState!;

    if (char === "<BS>") {
      if (position.isBeforeOrEqual(replaceState.replaceCursorStartPosition)) {
        vimState.cursorPosition = position.getLeft();
        vimState.cursorStartPosition = position.getLeft();
      } else if (position.line > replaceState.replaceCursorStartPosition.line ||
                 position.character > replaceState.originalChars.length) {
        const newPosition = await TextEditor.backspace(position);
        vimState.cursorPosition = newPosition;
        vimState.cursorStartPosition = newPosition;
      } else {
        await TextEditor.replace(new vscode.Range(position.getLeft(), position), replaceState.originalChars[position.character - 1]);
        const leftPosition = position.getLeft();
        vimState.cursorPosition = leftPosition;
        vimState.cursorStartPosition = leftPosition;
      }
    } else {
      if (!position.isLineEnd()) {
        vimState = await new DeleteOperator().run(vimState, position, position);
      }
      await TextEditor.insertAt(char, position);

      vimState.cursorStartPosition = Position.FromVSCodePosition(vscode.window.activeTextEditor.selection.start);
      vimState.cursorPosition = Position.FromVSCodePosition(vscode.window.activeTextEditor.selection.start);
    }

    vimState.currentMode = ModeName.Replace;
    return vimState;
  }
}

class ArrowsInReplaceMode extends BaseMovement {
  modes = [ModeName.Replace];
  keys: string[];

  public async execAction(position: Position, vimState: VimState): Promise<Position> {
    let newPosition: Position = position;

    switch (this.keys[0]) {
      case "<up>":
        newPosition = await new MoveUpArrow().execAction(position, vimState);
        break;
      case "<down>":
        newPosition = await new MoveDownArrow().execAction(position, vimState);
        break;
      case "<left>":
        newPosition = await new MoveLeftArrow().execAction(position, vimState);
        break;
      case "<right>":
        newPosition = await new MoveRightArrow().execAction(position, vimState);
        break;
      default:
        break;
    }
    vimState.replaceState = new ReplaceState(newPosition);
    return newPosition;
  }
}

@RegisterAction
class UpArrowInReplaceMode extends ArrowsInReplaceMode {
  keys = ["<up>"];
}

@RegisterAction
class DownArrowInReplaceMode extends ArrowsInReplaceMode {
  keys = ["<down>"];
}

@RegisterAction
class LeftArrowInReplaceMode extends ArrowsInReplaceMode {
  keys = ["<left>"];
}

@RegisterAction
class RightArrowInReplaceMode extends ArrowsInReplaceMode {
  keys = ["<right>"];
}

@RegisterAction
class CommandInsertInSearchMode extends BaseCommand {
  modes = [ModeName.SearchInProgressMode];
  keys = ["<any>"];
  runsOnceForEveryCursor() { return this.keysPressed[0] === '\n'; }

  public async exec(position: Position, vimState: VimState): Promise<VimState> {
    const key = this.keysPressed[0];
    const searchState = vimState.searchState!;

    // handle special keys first
    if (key === "<BS>") {
      searchState.searchString = searchState.searchString.slice(0, -1);
    } else if (key === "\n") {
      vimState.currentMode = ModeName.Normal;
      vimState.cursorPosition = searchState.getNextSearchMatchPosition(vimState.cursorPosition).pos;

      // Repeat the previous search if no new string is entered
      if (searchState.searchString === "") {
        const prevSearch = vimState.searchStatePrevious!;
        if (prevSearch) {
          searchState.searchString = prevSearch.searchString;
        }
      }
      // Store this search
      vimState.searchStatePrevious = searchState;

      return vimState;
    } else if (key === "<Esc>") {
      vimState.currentMode = ModeName.Normal;
      vimState.searchState = undefined;

      return vimState;
    } else if (key === "<C-v>") {
      const text = await new Promise<string>((resolve, reject) =>
        clipboard.paste((err, text) => err ? reject(err) : resolve(text))
      );

      searchState.searchString += text;
    } else {
      searchState.searchString += this.keysPressed[0];
    }

    return vimState;
  }
}

@RegisterAction
class CommandNextSearchMatch extends BaseMovement {
  keys = ["n"];

  public async execAction(position: Position, vimState: VimState): Promise<Position> {
    const searchState = vimState.searchState;

    if (!searchState || searchState.searchString === "") {
      return position;
    }

    return searchState.getNextSearchMatchPosition(vimState.cursorPosition).pos;
  }
}

@RegisterAction
class CommandStar extends BaseCommand {
  modes = [ModeName.Normal, ModeName.Visual, ModeName.VisualLine];
  keys = ["*"];
  isMotion = true;
  canBePrefixedWithCount = true;

  public static GetWordAtPosition(position: Position): string {
    const start = position.getWordLeft(true);
    const end   = position.getCurrentWordEnd(true).getRight();

    return TextEditor.getText(new vscode.Range(start, end));
  }

  public async exec(position: Position, vimState: VimState): Promise<VimState> {
    const currentWord = CommandStar.GetWordAtPosition(position);

    vimState.searchState = new SearchState(SearchDirection.Forward, vimState.cursorPosition, currentWord);

    do {
      vimState.cursorPosition = vimState.searchState.getNextSearchMatchPosition(vimState.cursorPosition).pos;
    } while (CommandStar.GetWordAtPosition(vimState.cursorPosition) !== currentWord);

    return vimState;
  }
}

@RegisterAction
class CommandHash extends BaseCommand {
  modes = [ModeName.Normal, ModeName.Visual, ModeName.VisualLine];
  keys = ["#"];
  isMotion = true;
  canBePrefixedWithCount = true;

  public static GetWordAtPosition(position: Position): string {
    const start = position.getWordLeft(true);
    const end   = position.getCurrentWordEnd(true).getRight();

    return TextEditor.getText(new vscode.Range(start, end));
  }

  public async exec(position: Position, vimState: VimState): Promise<VimState> {
    const currentWord = CommandStar.GetWordAtPosition(position);

    vimState.searchState = new SearchState(SearchDirection.Backward, vimState.cursorPosition, currentWord);

    // hack start
    // temporary fix for https://github.com/VSCodeVim/Vim/issues/569
    let text = TextEditor.getText(new vscode.Range(vimState.cursorPosition, vimState.cursorPosition.getRight()));
    if (text === " ") {
      return vimState;
    }
    // hack end

    do {
      // use getWordLeft() on position to start at the beginning of the word.
      // this ensures that any matches happen ounside of the word currently selected,
      // which are the desired semantics for this motion.
      vimState.cursorPosition = vimState.searchState.getNextSearchMatchPosition(vimState.cursorPosition.getWordLeft()).pos;
    } while (CommandStar.GetWordAtPosition(vimState.cursorPosition) !== currentWord);

    return vimState;
  }
}

@RegisterAction
class CommandPreviousSearchMatch extends BaseMovement {
  keys = ["N"];

  public async execAction(position: Position, vimState: VimState): Promise<Position> {
    const searchState = vimState.searchState;

    if (!searchState || searchState.searchString === "") {
      return position;
    }

    return searchState.getNextSearchMatchPosition(vimState.cursorPosition, -1).pos;
  }
}

@RegisterAction
class CommandInsertInInsertMode extends BaseCommand {
  modes = [ModeName.Insert];
  keys = ["<character>"];

  // TODO - I am sure this can be improved.
  // The hard case is . where we have to track cursor pos since we don't
  // update the view
  public async exec(position: Position, vimState: VimState): Promise<VimState> {
    const char = this.keysPressed[this.keysPressed.length - 1];

<<<<<<< HEAD
    if (char === "<backspace>") {
      vimState.recordedState.transformations.push({
        type           : "deleteText",
        position       : position,
      });
=======
    if (char === "<BS>") {
      const newPosition = await TextEditor.backspace(position);
>>>>>>> 6f5a1a38

      vimState.cursorPosition      = vimState.cursorPosition.getLeft();
      vimState.cursorStartPosition = vimState.cursorStartPosition.getLeft();
    } else {
      if (vimState.isMultiCursor) {
        vimState.recordedState.transformations.push({
          type            : "insertText",
          text            : char,
          associatedCursor: new Range(
            vimState.cursorStartPosition,
            vimState.cursorPosition
          )
        });
      } else {
        vimState.recordedState.transformations.push({
          type           : "insertTextVSCode",
          text           : char,
        });
      }
    }

    return vimState;
  }


  public toString(): string {
    return this.keysPressed[this.keysPressed.length - 1];
  }
}

@RegisterAction
export class CommandSearchForwards extends BaseCommand {
  modes = [ModeName.Normal];
  keys = ["/"];
  isMotion = true;

  public async exec(position: Position, vimState: VimState): Promise<VimState> {
    vimState.searchState = new SearchState(SearchDirection.Forward, vimState.cursorPosition, "", { isRegex: true });
    vimState.currentMode = ModeName.SearchInProgressMode;

    return vimState;
  }
}

@RegisterAction
export class CommandSearchBackwards extends BaseCommand {
  modes = [ModeName.Normal];
  keys = ["?"];
  isMotion = true;

  public async exec(position: Position, vimState: VimState): Promise<VimState> {
    vimState.searchState = new SearchState(SearchDirection.Backward, vimState.cursorPosition, "", { isRegex: true });
    vimState.currentMode = ModeName.SearchInProgressMode;

    return vimState;
  }
}

@RegisterAction
class CommandFormatCode extends BaseCommand {
  modes = [ModeName.Visual, ModeName.VisualLine];
  keys = ["="];

  public async exec(position: Position, vimState: VimState): Promise<VimState> {
    await vscode.commands.executeCommand("editor.action.format");
    let line = vimState.cursorStartPosition.line;

    if (vimState.cursorStartPosition.isAfter(vimState.cursorPosition)) {
      line = vimState.cursorPosition.line;
    }

    let newCursorPosition = new Position(line, 0);
    vimState.cursorPosition = newCursorPosition;
    vimState.cursorStartPosition = newCursorPosition;
    vimState.currentMode = ModeName.Normal;
    return vimState;
  }
}

@RegisterAction
export class DeleteOperator extends BaseOperator {
    public keys = ["d"];
    public modes = [ModeName.Normal, ModeName.Visual, ModeName.VisualLine];

    /**
     * Deletes from the position of start to 1 past the position of end.
     */
    public async delete(start: Position, end: Position, currentMode: ModeName,
                        registerMode: RegisterMode, vimState: VimState, yank = true): Promise<Position> {
        if (registerMode === RegisterMode.LineWise) {
          start = start.getLineBegin();
          end   = end.getLineEnd();
        }

        end = new Position(end.line, end.character + 1);

        const isOnLastLine = end.line === TextEditor.getLineCount() - 1;

        // Vim does this weird thing where it allows you to select and delete
        // the newline character, which it places 1 past the last character
        // in the line. Here we interpret a character position 1 past the end
        // as selecting the newline character.
        if (end.character === TextEditor.getLineAt(end).text.length + 1) {
          end = end.getDown(0);
        }

        // If we delete linewise to the final line of the document, we expect the line
        // to be removed. This is actually a special case because the newline
        // character we've selected to delete is the newline on the end of the document,
        // but we actually delete the newline on the second to last line.

        // Just writing about this is making me more confused. -_-
        if (isOnLastLine &&
            start.line !== 0 &&
            registerMode === RegisterMode.LineWise) {
          start = start.getPreviousLineBegin().getLineEnd();
        }

        let text = vscode.window.activeTextEditor.document.getText(new vscode.Range(start, end));

        if (registerMode === RegisterMode.LineWise) {
          text = text.slice(0, -1); // slice final newline in linewise mode - linewise put will add it back.
        }

        if (yank) {
          Register.put(text, vimState);
        }

        await TextEditor.delete(new vscode.Range(start, end));

        let resultingPosition: Position;

        if (currentMode === ModeName.Visual) {
          resultingPosition = Position.EarlierOf(start, end);
        }

        if (start.character > TextEditor.getLineAt(start).text.length) {
          resultingPosition = start.getLeft();
        } else {
          resultingPosition = start;
        }

        if (registerMode === RegisterMode.LineWise) {
          resultingPosition = resultingPosition.getLineBegin();
        }

        return resultingPosition;
    }

    public async run(vimState: VimState, start: Position, end: Position, yank = true): Promise<VimState> {
        const result = await this.delete(start, end, vimState.currentMode, vimState.effectiveRegisterMode(), vimState, yank);

        vimState.currentMode = ModeName.Normal;
        vimState.cursorPosition      = result;
        vimState.cursorStartPosition = result;

        return vimState;
    }
}

@RegisterAction
export class DeleteOperatorVisual extends BaseOperator {
    public keys = ["D"];
    public modes = [ModeName.Visual, ModeName.VisualLine];

    public async run(vimState: VimState, start: Position, end: Position): Promise<VimState> {
      return await new DeleteOperator().run(vimState, start, end);
    }
}

@RegisterAction
export class YankOperator extends BaseOperator {
    public keys = ["y"];
    public modes = [ModeName.Normal, ModeName.Visual, ModeName.VisualLine];
    canBeRepeatedWithDot = false;

    public async run(vimState: VimState, start: Position, end: Position): Promise<VimState> {
      const originalMode = vimState.currentMode;
        if (start.compareTo(end) <= 0) {
          end = new Position(end.line, end.character + 1);
        } else {
          const tmp = start;
          start = end;
          end = tmp;

          end = new Position(end.line, end.character + 1);
        }

        let text = TextEditor.getText(new vscode.Range(start, end));

        // If we selected the newline character, add it as well.
        if (vimState.currentMode === ModeName.Visual &&
            end.character === TextEditor.getLineAt(end).text.length + 1) {
          text = text + "\n";
        }

        if (!vimState.isMultiCursor) {
          Register.put(text, vimState);
        } else {
          if (this.multicursorIndex === 0) {
            Register.put([], vimState);
          }

          Register.add(text, vimState);
        }

        vimState.currentMode = ModeName.Normal;
<<<<<<< HEAD
        vimState.cursorPosition      = start;
        vimState.cursorStartPosition = start;
=======

      if (originalMode === ModeName.Normal) {
        vimState.cursorPosition = vimState.cursorPositionJustBeforeAnythingHappened;
      } else {
        vimState.cursorPosition = start;
      }
>>>>>>> 6f5a1a38

        return vimState;
    }
}

@RegisterAction
export class ShiftYankOperatorVisual extends BaseOperator {
    public keys = ["Y"];
    public modes = [ModeName.Visual];

    public async run(vimState: VimState, start: Position, end: Position): Promise<VimState> {
      return await new YankOperator().run(vimState, start, end);
    }
}

@RegisterAction
export class DeleteOperatorXVisual extends BaseOperator {
    public keys = ["x"];
    public modes = [ModeName.Visual, ModeName.VisualLine];

    public async run(vimState: VimState, start: Position, end: Position): Promise<VimState> {
      return await new DeleteOperator().run(vimState, start, end);
    }
}

@RegisterAction
export class ChangeOperatorSVisual extends BaseOperator {
    public keys = ["s"];
    public modes = [ModeName.Visual, ModeName.VisualLine];

    public async run(vimState: VimState, start: Position, end: Position): Promise<VimState> {
      return await new ChangeOperator().run(vimState, start, end);
    }
}


@RegisterAction
export class UpperCaseOperator extends BaseOperator {
    public keys = ["U"];
    public modes = [ModeName.Visual, ModeName.VisualLine];

    public async run(vimState: VimState, start: Position, end: Position): Promise<VimState> {
      const range = new vscode.Range(start, new Position(end.line, end.character + 1));
      let text = vscode.window.activeTextEditor.document.getText(range);

      await TextEditor.replace(range, text.toUpperCase());

      vimState.currentMode = ModeName.Normal;
      vimState.cursorPosition = start;

      return vimState;
    }
}

@RegisterAction
export class UpperCaseWithMotion extends UpperCaseOperator {
  public keys = ["g", "U"];
  public modes = [ModeName.Normal];
}

@RegisterAction
export class LowerCaseOperator extends BaseOperator {
    public keys = ["u"];
    public modes = [ModeName.Visual, ModeName.VisualLine];

    public async run(vimState: VimState, start: Position, end: Position): Promise<VimState> {
      const range = new vscode.Range(start, new Position(end.line, end.character + 1));
      let text = vscode.window.activeTextEditor.document.getText(range);

      await TextEditor.replace(range, text.toLowerCase());

      vimState.currentMode = ModeName.Normal;
      vimState.cursorPosition = start;

      return vimState;
    }
}

@RegisterAction
export class LowerCaseWithMotion extends LowerCaseOperator {
  public keys = ["g", "u"];
  public modes = [ModeName.Normal];
}

@RegisterAction
export class MarkCommand extends BaseCommand {
  keys = ["m", "<character>"];
  modes = [ModeName.Normal];

  public async exec(position: Position, vimState: VimState): Promise<VimState> {
    const markName = this.keysPressed[1];

    vimState.historyTracker.addMark(position, markName);

    return vimState;
  }
}

@RegisterAction
export class MarkMovementBOL extends BaseMovement {
  keys = ["'", "<character>"];

  public async execAction(position: Position, vimState: VimState): Promise<Position> {
    const markName = this.keysPressed[1];
    const mark = vimState.historyTracker.getMark(markName);

    return mark.position.getFirstLineNonBlankChar();
  }
}

@RegisterAction
export class MarkMovement extends BaseMovement {
  keys = ["`", "<character>"];

  public async execAction(position: Position, vimState: VimState): Promise<Position> {
    const markName = this.keysPressed[1];
    const mark = vimState.historyTracker.getMark(markName);

    return mark.position;
  }
}

@RegisterAction
export class ChangeOperator extends BaseOperator {
    public keys = ["c"];
    public modes = [ModeName.Normal, ModeName.Visual, ModeName.VisualLine];

    public async run(vimState: VimState, start: Position, end: Position): Promise<VimState> {
        const isEndOfLine = end.character === TextEditor.getLineAt(end).text.length - 1;
        let state = vimState;

        // If we delete to EOL, the block cursor would end on the final character,
        // which means the insert cursor would be one to the left of the end of
        // the line.
        if (Position.getLineLength(TextEditor.getLineAt(start).lineNumber) !== 0) {
          state = await new DeleteOperator().run(vimState, start, end);
        }
        state.currentMode = ModeName.Insert;

        if (isEndOfLine) {
          state.cursorPosition = state.cursorPosition.getRight();
        }

        return state;
    }
}

@RegisterAction
export class PutCommand extends BaseCommand {
    keys = ["p"];
    modes = [ModeName.Normal];
    canBePrefixedWithCount = true;
    canBeRepeatedWithDot = true;

    public async exec(position: Position, vimState: VimState, after: boolean = false, adjustIndent: boolean = false): Promise<VimState> {
        const register = await Register.get(vimState);
        const dest = after ? position : position.getRight();
        let text = register.text;

        // TODO(johnfn): This is really bad - see if I can
        // do this in in a better way.
        if (vimState.isMultiCursor && this.multicursorIndex === undefined) {
          console.log("ERROR: no multi cursor index when calling PutCommand#exec");
        }

        if (!vimState.isMultiCursor && typeof text === "object") {
          return await this.execVisualBlockPaste(text, position, vimState, after);
        }

        if (vimState.isMultiCursor && typeof text === "object") {
          text = text[this.multicursorIndex!];

          console.log('index is ', this.multicursorIndex, 'text obj', JSON.stringify(text));
        } else {
          throw new Error("Bad...");
        }

        if (register.registerMode === RegisterMode.CharacterWise) {
          await TextEditor.insertAt(text, dest);
        } else {
          if (adjustIndent) {
            // Adjust indent to current line
            let indentationWidth = TextEditor.getIndentationLevel(TextEditor.getLineAt(position).text);
            let firstLineIdentationWidth = TextEditor.getIndentationLevel(text.split('\n')[0]);

            text = text.split('\n').map(line => {
              let currentIdentationWidth = TextEditor.getIndentationLevel(line);
              let newIndentationWidth = currentIdentationWidth - firstLineIdentationWidth + indentationWidth;

              return TextEditor.setIndentationLevel(line, newIndentationWidth);
            }).join('\n');
          }

          if (after) {
            await TextEditor.insertAt(text + "\n", dest.getLineBegin());
          } else {
            await TextEditor.insertAt("\n" + text, dest.getLineEnd());
          }
        }

        // More vim weirdness: If the thing you're pasting has a newline, the cursor
        // stays in the same place. Otherwise, it moves to the end of what you pasted.

        if (register.registerMode === RegisterMode.LineWise) {
          vimState.cursorPosition = new Position(dest.line + 1, 0);
        } else {
          if (text.indexOf("\n") === -1) {
            vimState.cursorPosition = new Position(dest.line, Math.max(dest.character + text.length - 1, 0));
          } else {
            vimState.cursorPosition = dest;
          }
        }

        vimState.currentRegisterMode = register.registerMode;
        return vimState;
    }

    private async execVisualBlockPaste(block: string[], position: Position, vimState: VimState, after: boolean): Promise<VimState> {
      if (after) {
        position = position.getRight();
      }

      // Add empty lines at the end of the document, if necessary.
      let linesToAdd = Math.max(0, block.length - (TextEditor.getLineCount() - position.line) + 1);

      if (linesToAdd > 0) {
        await TextEditor.insertAt(Array(linesToAdd).join("\n"),
          new Position(
            TextEditor.getLineCount() - 1,
            TextEditor.getLineAt(new Position(TextEditor.getLineCount() - 1, 0)).text.length
          )
        );
      }

      // paste the entire block.
      for (let lineIndex = position.line; lineIndex < position.line + block.length; lineIndex++) {
        const line = block[lineIndex - position.line];
        const insertPos = new Position(
          lineIndex,
          Math.min(position.character, TextEditor.getLineAt(new Position(lineIndex, 0)).text.length)
        );

        await TextEditor.insertAt(line, insertPos);
      }

      vimState.currentRegisterMode = RegisterMode.FigureItOutFromCurrentMode;
      return vimState;
    }

    public async execCount(position: Position, vimState: VimState): Promise<VimState> {
      const result = await super.execCount(position, vimState);

      if (vimState.effectiveRegisterMode() === RegisterMode.LineWise) {
        result.cursorPosition = new Position(position.line + 1, 0).getFirstLineNonBlankChar();
      }

      return result;
    }
}

@RegisterAction
export class GPutCommand extends BaseCommand {
  keys = ["g", "p"];
  modes = [ModeName.Normal, ModeName.Visual, ModeName.VisualLine];
  canBePrefixedWithCount = true;
  canBeRepeatedWithDot = true;

  public async exec(position: Position, vimState: VimState): Promise<VimState> {
    const result = await new PutCommand().exec(position, vimState);

    return result;
  }

  public async execCount(position: Position, vimState: VimState): Promise<VimState> {
    const register = await Register.get(vimState);

    let addedLinesCount: number;

    if (typeof register.text === "object") { // visual block mode
      addedLinesCount = register.text.length * vimState.recordedState.count;
    } else {
      addedLinesCount = register.text.split('\n').length;
    }

    const result = await super.execCount(position, vimState);

    if (vimState.effectiveRegisterMode() === RegisterMode.LineWise) {
      let lastAddedLine = new Position(position.line + addedLinesCount, 0);

      if (TextEditor.isLastLine(lastAddedLine)) {
        result.cursorPosition = lastAddedLine.getLineBegin();
      } else {
        result.cursorPosition = lastAddedLine.getLineEnd().getRightThroughLineBreaks();
      }
    }

      return result;
    }
}

@RegisterAction
export class PutWithIndentCommand extends BaseCommand {
    keys = ["]", "p"];
    modes = [ModeName.Normal, ModeName.Visual, ModeName.VisualLine];
    canBePrefixedWithCount = true;
    canBeRepeatedWithDot = true;

    public async exec(position: Position, vimState: VimState): Promise<VimState> {
      const result = await new PutCommand().exec(position, vimState, false, true);
      return result;
    }

    public async execCount(position: Position, vimState: VimState): Promise<VimState> {
      const result = await super.execCount(position, vimState);

      if (vimState.effectiveRegisterMode() === RegisterMode.LineWise) {
        result.cursorPosition = new Position(position.line + 1, 0).getFirstLineNonBlankChar();
      }

      return result;
    }
}

@RegisterAction
export class PutCommandVisual extends BaseCommand {
  keys = ["p"];
  modes = [ModeName.Visual, ModeName.VisualLine];
  canBePrefixedWithCount = true;
  canBePrefixedWithDot = true;

  public async exec(position: Position, vimState: VimState, after: boolean = false): Promise<VimState> {
    const result = await new DeleteOperator().run(vimState, vimState.cursorStartPosition, vimState.cursorPosition, false);

    return await new PutCommand().exec(result.cursorPosition, result, true);
  }

  // TODO - execWithCount
}

@RegisterAction
export class PutCommandVisualCapitalP extends PutCommandVisual {
  keys = ["P"];
}

@RegisterAction
class IndentOperator extends BaseOperator {
  modes = [ModeName.Normal, ModeName.Visual, ModeName.VisualLine];
  keys = [">"];

  public async run(vimState: VimState, start: Position, end: Position): Promise<VimState> {
    vscode.window.activeTextEditor.selection = new vscode.Selection(start, end);

    await vscode.commands.executeCommand("editor.action.indentLines");

    vimState.currentMode     = ModeName.Normal;
    vimState.cursorPosition = start.getFirstLineNonBlankChar();

    return vimState;
  }
}

@RegisterAction
class OutdentOperator extends BaseOperator {
  modes = [ModeName.Normal, ModeName.Visual, ModeName.VisualLine];
  keys = ["<"];

  public async run(vimState: VimState, start: Position, end: Position): Promise<VimState> {
    vscode.window.activeTextEditor.selection = new vscode.Selection(start, end);

    await vscode.commands.executeCommand("editor.action.outdentLines");
    vimState.currentMode  = ModeName.Normal;
    vimState.cursorPosition = vimState.cursorStartPosition;

    return vimState;
  }
}


@RegisterAction
export class PutBeforeCommand extends BaseCommand {
    public keys = ["P"];
    public modes = [ModeName.Normal];

    public async exec(position: Position, vimState: VimState): Promise<VimState> {
        const command = new PutCommand();
        command.multicursorIndex = this.multicursorIndex;

        const result = await command.exec(position, vimState, true);

        if (vimState.effectiveRegisterMode() === RegisterMode.LineWise) {
          result.cursorPosition = result.cursorPosition.getPreviousLineBegin();
        }

        return result;
    }
}

@RegisterAction
export class GPutBeforeCommand extends BaseCommand {
  keys = ["g", "P"];
  modes = [ModeName.Normal];

  public async exec(position: Position, vimState: VimState): Promise<VimState> {
    const result = await new PutCommand().exec(position, vimState, true);
    const register = await Register.get(vimState);
    let addedLinesCount: number;

    if (typeof register.text === "object") { // visual block mode
      addedLinesCount = register.text.length * vimState.recordedState.count;
    } else {
      addedLinesCount = register.text.split('\n').length;
    }

    if (vimState.effectiveRegisterMode() === RegisterMode.LineWise) {
      result.cursorPosition = new Position(position.line + addedLinesCount, 0);
    }

    return result;
  }
}

@RegisterAction
export class PutBeforeWithIndentCommand extends BaseCommand {
    keys = ["[", "p"];
    modes = [ModeName.Normal];

    public async exec(position: Position, vimState: VimState): Promise<VimState> {
      const result = await new PutCommand().exec(position, vimState, true, true);

      if (vimState.effectiveRegisterMode() === RegisterMode.LineWise) {
        result.cursorPosition = result.cursorPosition.getPreviousLineBegin().getFirstLineNonBlankChar();
      }

      return result;
    }
}

@RegisterAction
class CommandShowCommandLine extends BaseCommand {
  modes = [ModeName.Normal, ModeName.Visual, ModeName.VisualLine];
  keys = [":"];

  public async exec(position: Position, vimState: VimState): Promise<VimState> {
    vimState.recordedState.transformations.push({
      type: "showCommandLine"
    });

    if (vimState.currentMode === ModeName.Normal) {
      vimState.commandInitialText = "";
    } else {
      vimState.commandInitialText = "'<,'>";
    }

    return vimState;
  }
}

@RegisterAction
class CommandDot extends BaseCommand {
  modes = [ModeName.Normal];
  keys = ["."];

  public async exec(position: Position, vimState: VimState): Promise<VimState> {
    vimState.recordedState.transformations.push({
      type: "dot"
    });

    return vimState;
  }
}

abstract class CommandFold extends BaseCommand {
  modes = [ModeName.Normal, ModeName.Visual, ModeName.VisualLine];
  commandName: string;

  public async exec(position: Position, vimState: VimState): Promise<VimState> {
    await vscode.commands.executeCommand(this.commandName);
    vimState.currentMode = ModeName.Normal;
    return vimState;
  }
}

@RegisterAction
class CommandCloseFold extends CommandFold {
  keys = ["z", "c"];
  commandName = "editor.fold";
  canBePrefixedWithCount = true;

  public async execCount(position: Position, vimState: VimState): Promise<VimState> {
    let timesToRepeat = this.canBePrefixedWithCount ? vimState.recordedState.count || 1 : 1;
    await vscode.commands.executeCommand("editor.fold", {levels: timesToRepeat, direction: "up"});

    return vimState;
  }
}

@RegisterAction
class CommandCloseAllFolds extends CommandFold {
  keys = ["z", "M"];
  commandName = "editor.foldAll";
}

@RegisterAction
class CommandOpenFold extends CommandFold {
  keys = ["z", "o"];
  commandName = "editor.unfold";
  canBePrefixedWithCount = true;

  public async execCount(position: Position, vimState: VimState): Promise<VimState> {
    let timesToRepeat = this.canBePrefixedWithCount ? vimState.recordedState.count || 1 : 1;
    await vscode.commands.executeCommand("editor.unfold", {levels: timesToRepeat, direction: "up"});

    return vimState;
  }
}

@RegisterAction
class CommandOpenAllFolds extends CommandFold {
  keys = ["z", "R"];
  commandName = "editor.unfoldAll";
}

@RegisterAction
class CommandCloseAllFoldsRecursively extends CommandFold {
  modes = [ModeName.Normal];
  keys = ["z", "C"];
  commandName = "editor.foldRecursively";
}

@RegisterAction
class CommandOpenAllFoldsRecursively extends CommandFold {
  modes = [ModeName.Normal];
  keys = ["z", "O"];
  commandName = "editor.unFoldRecursively";
}

@RegisterAction
class CommandCenterScroll extends BaseCommand {
  modes = [ModeName.Normal];
  keys = ["z", "z"];

  public async exec(position: Position, vimState: VimState): Promise<VimState> {
    vscode.window.activeTextEditor.revealRange(
      new vscode.Range(vimState.cursorPosition,
                       vimState.cursorPosition),
      vscode.TextEditorRevealType.InCenter);

    return vimState;
  }
}

@RegisterAction
class CommandGoToOtherEndOfHighlightedText extends BaseCommand {
  modes = [ModeName.Visual, ModeName.VisualLine];
  keys = ["o"];

  public async exec(position: Position, vimState: VimState): Promise<VimState> {
    [vimState.cursorStartPosition, vimState.cursorPosition] =
    [vimState.cursorPosition, vimState.cursorStartPosition];

    return vimState;
  }
}

@RegisterAction
class CommandUndo extends BaseCommand {
  modes = [ModeName.Normal];
  keys = ["u"];

  public async exec(position: Position, vimState: VimState): Promise<VimState> {
    const newPosition = await vimState.historyTracker.goBackHistoryStep();

    if (newPosition !== undefined) {
      vimState.cursorPosition = newPosition;
    }
    vimState.alteredHistory = true;
    return vimState;
  }
}

@RegisterAction
class CommandRedo extends BaseCommand {
  modes = [ModeName.Normal];
  keys = ["<C-r>"];

  public async exec(position: Position, vimState: VimState): Promise<VimState> {
    const newPosition = await vimState.historyTracker.goForwardHistoryStep();

    if (newPosition !== undefined) {
      vimState.cursorPosition = newPosition;
    }
    vimState.alteredHistory = true;
    return vimState;
  }
}

@RegisterAction
class CommandMoveFullPageDown extends BaseCommand {
  modes = [ModeName.Normal, ModeName.Visual, ModeName.VisualLine, ModeName.VisualBlock];
  keys = ["<C-f>"];

  public async exec(position: Position, vimState: VimState): Promise<VimState> {
    await vscode.commands.executeCommand("cursorPageDown");
    return vimState;
  }
}

@RegisterAction
class CommandMoveFullPageUp extends BaseCommand {
  modes = [ModeName.Normal, ModeName.Visual, ModeName.VisualLine, ModeName.VisualBlock];
  keys = ["<C-b>"];

  public async exec(position: Position, vimState: VimState): Promise<VimState> {
    await vscode.commands.executeCommand("cursorPageUp");
    return vimState;
  }
}

@RegisterAction
class CommandMoveHalfPageDown extends BaseMovement {
  keys = ["<C-d>"];

  public async execAction(position: Position, vimState: VimState): Promise<Position> {
    return new Position(
      Math.min(TextEditor.getLineCount() - 1, position.line + Configuration.getInstance().scroll),
      position.character
    );
  }
}

@RegisterAction
class CommandMoveHalfPageUp extends BaseMovement {
  keys = ["<C-u>"];

  public async execAction(position: Position, vimState: VimState): Promise<Position> {
    return new Position(Math.max(0, position.line - Configuration.getInstance().scroll), position.character);
  }
}

@RegisterAction
class CommandDeleteToLineEnd extends BaseCommand {
  modes = [ModeName.Normal];
  keys = ["D"];

  public async exec(position: Position, vimState: VimState): Promise<VimState> {
    return await new DeleteOperator().run(vimState, position, position.getLineEnd().getLeft());
  }
}

@RegisterAction
class CommandYankFullLine extends BaseCommand {
  modes = [ModeName.Normal];
  keys = ["Y"];

  public async exec(position: Position, vimState: VimState): Promise<VimState> {
    vimState.currentRegisterMode = RegisterMode.LineWise;

    return await new YankOperator().run(vimState, position.getLineBegin(), position.getLineEnd().getLeft());
  }
}

@RegisterAction
class CommandChangeToLineEnd extends BaseCommand {
  modes = [ModeName.Normal];
  keys = ["C"];
  canBePrefixedWithCount = true;

  public async execCount(position: Position, vimState: VimState): Promise<VimState> {
    let count = this.canBePrefixedWithCount ? vimState.recordedState.count || 1 : 1;
    return new ChangeOperator().run(vimState, position, position.getDownByCount(Math.max(0, count - 1)).getLineEnd().getLeft());
  }
}

@RegisterAction
class CommandClearLine extends BaseCommand {
  modes = [ModeName.Normal];
  keys = ["S"];
  canBePrefixedWithCount = true;

  public async execCount(position: Position, vimState: VimState): Promise<VimState> {
    let count = this.canBePrefixedWithCount ? vimState.recordedState.count || 1 : 1;
    let end = position.getDownByCount(Math.max(0, count - 1)).getLineEnd().getLeft();
    return new ChangeOperator().run(vimState, position.getLineBeginRespectingIndent(), end);
  }
}

@RegisterAction
class CommandExitVisualMode extends BaseCommand {
  modes = [ModeName.Visual, ModeName.VisualLine];
  keys = ["v"];

  public async exec(position: Position, vimState: VimState): Promise<VimState> {
    vimState.currentMode = ModeName.Normal;

    return vimState;
  }
}

@RegisterAction
class CommandVisualMode extends BaseCommand {
  modes = [ModeName.Normal];
  keys = ["v"];

  public async exec(position: Position, vimState: VimState): Promise<VimState> {
    vimState.currentMode = ModeName.Visual;

    return vimState;
  }
}

@RegisterAction
class CommandVisualBlockMode extends BaseCommand {
  modes = [ModeName.Normal, ModeName.Visual, ModeName.VisualBlock];
  keys = ["<C-v>"];

  public async exec(position: Position, vimState: VimState): Promise<VimState> {

    if (vimState.currentMode === ModeName.VisualBlock) {
      vimState.currentMode = ModeName.Normal;
    } else {
      vimState.currentMode = ModeName.VisualBlock;
    }

    return vimState;
  }
}

@RegisterAction
class CommandVisualLineMode extends BaseCommand {
  modes = [ModeName.Normal, ModeName.Visual];
  keys = ["V"];

  public async exec(position: Position, vimState: VimState): Promise<VimState> {
    vimState.currentMode = ModeName.VisualLine;

    return vimState;
  }
}

@RegisterAction
class CommandExitVisualLineMode extends BaseCommand {
  modes = [ModeName.VisualLine];
  keys = ["V"];

  public async exec(position: Position, vimState: VimState): Promise<VimState> {
    vimState.currentMode = ModeName.Normal;

    return vimState;
  }
}

@RegisterAction
class CommandGoToDefinition extends BaseCommand {
  modes = [ModeName.Normal];
  keys = ["g", "d"];

  public async exec(position: Position, vimState: VimState): Promise<VimState> {
    const startPosition = Position.FromVSCodePosition(vscode.window.activeTextEditor.selection.start);

    await vscode.commands.executeCommand("editor.action.goToDeclaration");

    // Unfortuantely, the above does not necessarily have to have finished executing
    // (even though we do await!). THe only way to ensure it's done is to poll, which is
    // a major bummer.

    let maxIntervals = 10;

    await new Promise(resolve => {
      let interval = setInterval(() => {
        const positionNow = Position.FromVSCodePosition(vscode.window.activeTextEditor.selection.start);

        if (!startPosition.isEqual(positionNow) || maxIntervals-- < 0) {
          clearInterval(interval);
          resolve();
        }
      }, 50);
    });

    vimState.focusChanged = true;
    vimState.cursorPosition = Position.FromVSCodePosition(vscode.window.activeTextEditor.selection.start);

    return vimState;
  }
}

// begin insert commands

@RegisterAction
class CommandInsertAtFirstCharacter extends BaseCommand {
  modes = [ModeName.Normal];
  mustBeFirstKey = true;
  keys = ["I"];

  public async exec(position: Position, vimState: VimState): Promise<VimState> {
    vimState.currentMode = ModeName.Insert;
    vimState.cursorPosition = position.getFirstLineNonBlankChar();

    return vimState;
  }
}

@RegisterAction
class CommandInsertAtLineBegin extends BaseCommand {
  modes = [ModeName.Normal];
  mustBeFirstKey = true;
  keys = ["g", "I"];

  public async exec(position: Position, vimState: VimState): Promise<VimState> {
    vimState.currentMode = ModeName.Insert;
    vimState.cursorPosition = position.getLineBegin();

    return vimState;
  }
}

@RegisterAction
class CommandInsertAfterCursor extends BaseCommand {
  modes = [ModeName.Normal];
  mustBeFirstKey = true;
  keys = ["a"];

  public async exec(position: Position, vimState: VimState): Promise<VimState> {
    vimState.currentMode = ModeName.Insert;
    vimState.cursorPosition = position.getRight();

    return vimState;
  }
}

@RegisterAction
class CommandInsertAtLineEnd extends BaseCommand {
  modes = [ModeName.Normal];
  keys = ["A"];
  mustBeFirstKey = true;

  public async exec(position: Position, vimState: VimState): Promise<VimState> {
    vimState.currentMode = ModeName.Insert;
    vimState.cursorPosition = position.getLineEnd();

    return vimState;
  }
}

@RegisterAction
class CommandInsertNewLineAbove extends BaseCommand {
  modes = [ModeName.Normal];
  keys = ["O"];

  public async exec(position: Position, vimState: VimState): Promise<VimState> {
    await vscode.commands.executeCommand("editor.action.insertLineBefore");

    vimState.currentMode = ModeName.Insert;
    vimState.cursorPosition = new Position(position.line, TextEditor.getLineAt(position).text.length);
    return vimState;
  }
}

@RegisterAction
class CommandInsertNewLineBefore extends BaseCommand {
  modes = [ModeName.Normal];
  keys = ["o"];

  public async exec(position: Position, vimState: VimState): Promise<VimState> {
    await vscode.commands.executeCommand("editor.action.insertLineAfter");

    vimState.currentMode = ModeName.Insert;
    vimState.cursorPosition = new Position(
      position.line + 1,
      TextEditor.getLineAt(new Position(position.line + 1, 0)).text.length);

    return vimState;
  }
}

@RegisterAction
class MoveLeft extends BaseMovement {
  keys = ["h"];

  public async execAction(position: Position, vimState: VimState): Promise<Position> {
    return position.getLeft();
  }
}

@RegisterAction
class MoveLeftArrow extends MoveLeft {
  modes = [ModeName.Insert, ModeName.Normal, ModeName.Visual, ModeName.VisualLine, ModeName.VisualBlock];
  keys = ["<left>"];
}

@RegisterAction
class BackSpaceInNormalMode extends BaseMovement {
  modes = [ModeName.Normal];
  keys = ["<BS>"];

  public async execAction(position: Position, vimState: VimState): Promise<Position> {
    return position.getLeftThroughLineBreaks();
  }
}

@RegisterAction
class MoveUp extends BaseMovement {
  keys = ["k"];
  doesntChangeDesiredColumn = true;

  public async execAction(position: Position, vimState: VimState): Promise<Position> {
    return position.getUp(vimState.desiredColumn);
  }

  public async execActionForOperator(position: Position, vimState: VimState): Promise<Position> {
    vimState.currentRegisterMode = RegisterMode.LineWise;
    return position.getUp(position.getLineEnd().character);
  }
}

@RegisterAction
class MoveUpArrow extends MoveUp {
  modes = [ModeName.Insert, ModeName.Normal, ModeName.Visual, ModeName.VisualLine, ModeName.VisualBlock];
  keys = ["<up>"];
}

@RegisterAction
class MoveDown extends BaseMovement {
  keys = ["j"];
  doesntChangeDesiredColumn = true;

  public async execAction(position: Position, vimState: VimState): Promise<Position> {
    return position.getDown(vimState.desiredColumn);
  }

  public async execActionForOperator(position: Position, vimState: VimState): Promise<Position> {
    vimState.currentRegisterMode = RegisterMode.LineWise;
    return position.getDown(position.getLineEnd().character);
  }
}

@RegisterAction
class MoveDownArrow extends MoveDown {
  modes = [ModeName.Insert, ModeName.Normal, ModeName.Visual, ModeName.VisualLine, ModeName.VisualBlock];
  keys = ["<down>"];
}

@RegisterAction
class MoveRight extends BaseMovement {
  keys = ["l"];

  public async execAction(position: Position, vimState: VimState): Promise<Position> {
    return new Position(position.line, position.character + 1);
  }
}

@RegisterAction
class MoveRightArrow extends MoveRight {
  modes = [ModeName.Insert, ModeName.Normal, ModeName.Visual, ModeName.VisualLine, ModeName.VisualBlock];
  keys = ["<right>"];
}

@RegisterAction
class MoveRightWithSpace extends BaseMovement {
  keys = [" "];

  public async execAction(position: Position, vimState: VimState): Promise<Position> {
    return position.getRightThroughLineBreaks();
  }
}

@RegisterAction
class MoveToRightPane extends BaseCommand {
  modes = [ModeName.Normal, ModeName.Visual, ModeName.VisualLine];
  keys = ["<C-w>", "l"];

  public async exec(position: Position, vimState: VimState): Promise<VimState> {
    vimState.focusChanged = true;
    await vscode.commands.executeCommand("workbench.action.focusNextGroup");
    return vimState;
  }
}

@RegisterAction
class MoveToLeftPane  extends BaseCommand {
  modes = [ModeName.Normal, ModeName.Visual, ModeName.VisualLine];
  keys = ["<C-w>", "h"];

  public async exec(position: Position, vimState: VimState): Promise<VimState> {
    vimState.focusChanged = true;
    await vscode.commands.executeCommand("workbench.action.focusPreviousGroup");
    return vimState;
  }
}

class BaseTabCommand extends BaseCommand {
  modes = [ModeName.Normal, ModeName.Visual, ModeName.VisualLine];
  canBePrefixedWithCount = true;
}

@RegisterAction
class CommandTabNext extends BaseTabCommand {
  keys = ["g", "t"];

  public async execCount(position: Position, vimState: VimState): Promise<VimState> {
    (new TabCommand({
      tab: Tab.Next,
      count: vimState.recordedState.count
    })).execute();

    return vimState;
  }
}

@RegisterAction
class CommandTabPrevious extends BaseTabCommand {
  keys = ["g", "T"];

  public async exec(position: Position, vimState: VimState): Promise<VimState> {
    (new TabCommand({
      tab: Tab.Previous,
      count: 1
    })).execute();

    return vimState;
  }
}

@RegisterAction
class MoveDownNonBlank extends BaseMovement {
  keys = ["+"];

  public async execActionWithCount(position: Position, vimState: VimState, count: number): Promise<Position | IMovement> {
    return position.getDownByCount(Math.max(count, 1))
             .getFirstLineNonBlankChar();
  }
}

@RegisterAction
class MoveUpNonBlank extends BaseMovement {
  keys = ["-"];

  public async execActionWithCount(position: Position, vimState: VimState, count: number): Promise<Position | IMovement> {
    return position.getUpByCount(Math.max(count, 1))
             .getFirstLineNonBlankChar();
  }
}

@RegisterAction
class MoveDownUnderscore extends BaseMovement {
  keys = ["_"];

  public async execActionWithCount(position: Position, vimState: VimState, count: number): Promise<Position | IMovement> {
    return position.getDownByCount(Math.max(count - 1, 0))
             .getFirstLineNonBlankChar();
  }
}

@RegisterAction
class MoveToColumn extends BaseMovement {
  keys = ["|"];

  public async execActionWithCount(position: Position, vimState: VimState, count: number): Promise<Position | IMovement> {
    return new Position(position.line, Math.max(0, count - 1));
  }
}

@RegisterAction
class MoveFindForward extends BaseMovement {
  keys = ["f", "<character>"];

  public async execActionWithCount(position: Position, vimState: VimState, count: number): Promise<Position | IMovement> {
    count = count || 1;
    const toFind = this.keysPressed[1];
    let result = position.findForwards(toFind, count);

    if (!result) {
      return { start: position, stop: position, failed: true };
    }

    if (vimState.recordedState.operator) {
      result = result.getRight();
    }

    return result;
  }
}

@RegisterAction
class MoveFindBackward extends BaseMovement {
  keys = ["F", "<character>"];

  public async execActionWithCount(position: Position, vimState: VimState, count: number): Promise<Position | IMovement> {
    count = count || 1;
    const toFind = this.keysPressed[1];
    let result = position.findBackwards(toFind, count);

    if (!result) {
      return { start: position, stop: position, failed: true };
    }

    return result;
  }
}


@RegisterAction
class MoveTilForward extends BaseMovement {
  keys = ["t", "<character>"];

  public async execActionWithCount(position: Position, vimState: VimState, count: number): Promise<Position | IMovement> {
    count = count || 1;
    const toFind = this.keysPressed[1];
    let result = position.tilForwards(toFind, count);

    if (!result) {
      return { start: position, stop: position, failed: true };
    }

    if (vimState.recordedState.operator) {
      result = result.getRight();
    }

    return result;
  }
}

@RegisterAction
class MoveTilBackward extends BaseMovement {
  keys = ["T", "<character>"];

  public async execActionWithCount(position: Position, vimState: VimState, count: number): Promise<Position | IMovement> {
    count = count || 1;
    const toFind = this.keysPressed[1];
    let result = position.tilBackwards(toFind, count);

    if (!result) {
      return { start: position, stop: position, failed: true };
    }

    return result;
  }
}

@RegisterAction
class MoveLineEnd extends BaseMovement {
  keys = ["$"];
  setsDesiredColumnToEOL = true;

  public async execAction(position: Position, vimState: VimState): Promise<Position> {
    return position.getLineEnd();
  }
}

@RegisterAction
class MoveLineBegin extends BaseMovement {
  keys = ["0"];

  public async execAction(position: Position, vimState: VimState): Promise<Position> {
    return position.getLineBegin();
  }

  public doesActionApply(vimState: VimState, keysPressed: string[]): boolean {
    return super.doesActionApply(vimState, keysPressed) &&
      vimState.recordedState.count === 0;
  }

  public couldActionApply(vimState: VimState, keysPressed: string[]): boolean {
    return super.couldActionApply(vimState, keysPressed) &&
      vimState.recordedState.count === 0;
  }
}

abstract class MoveByScreenLine extends BaseMovement {
  modes = [ModeName.Normal, ModeName.Visual, ModeName.VisualLine];
  movementType: string;
  /**
   * This parameter is used only when to is lineUp or lineDown.
   * For other screen line movements, we are always operating on the same screen line.
   * So we make its default value as 0.
   */
  noOfLines = 0;

  public async execAction(position: Position, vimState: VimState): Promise<Position | IMovement> {
    await vscode.commands.executeCommand("cursorMove", {
      to: this.movementType,
      select: vimState.currentMode !== ModeName.Normal,
      noOfLines: this.noOfLines
    });

    if (vimState.currentMode === ModeName.Normal) {
      return Position.FromVSCodePosition(vscode.window.activeTextEditor.selection.active);
    } else {
      /**
       * cursorMove command is handling the selection for us.
       * So we are not following our design principal (do no real movement inside an action) here.
       */
      return {
        start: Position.FromVSCodePosition(vscode.window.activeTextEditor.selection.start),
        stop: Position.FromVSCodePosition(vscode.window.activeTextEditor.selection.end)
      };
    }
  }

  public async execActionForOperator(position: Position, vimState: VimState): Promise<IMovement> {
    await vscode.commands.executeCommand("cursorMove", {
      to: this.movementType,
      inSelectionMode: true,
      noOfLines: this.noOfLines
    });

    return {
      start: Position.FromVSCodePosition(vscode.window.activeTextEditor.selection.start),
      stop: Position.FromVSCodePosition(vscode.window.activeTextEditor.selection.end)
    };
  }
}

@RegisterAction
class MoveScreenLineBegin extends MoveByScreenLine {
  keys = ["g", "0"];
  movementType = "wrappedLineStart";
}

@RegisterAction
class MoveScreenNonBlank extends MoveByScreenLine {
  keys = ["g", "^"];
  movementType = "wrappedLineFirstNonWhitespaceCharacter";
}

@RegisterAction
class MoveScreenLineEnd extends MoveByScreenLine {
  keys = ["g", "$"];
  movementType = "wrappedLineEnd";
}

@RegisterAction
class MoveScreenLienEndNonBlank extends MoveByScreenLine {
  keys = ["g", "_"];
  movementType = "wrappedLineLastNonWhitespaceCharacter";
  canBePrefixedWithCount = true;

  public async execActionWithCount(position: Position, vimState: VimState, count: number): Promise<Position | IMovement> {
    count = count || 1;
    const pos = await this.execAction(position, vimState) as Position;
    return pos.getDownByCount(count - 1);
  }
}

@RegisterAction
class MoveScreenLineCenter extends MoveByScreenLine {
  keys = ["g", "m"];
  movementType = "wrappedLineColumnCenter";
}

@RegisterAction
class MoveUpByScreenLine extends MoveByScreenLine {
  modes = [ModeName.Insert, ModeName.Normal, ModeName.Visual, ModeName.VisualLine];
  keys = ["g", "k"];
  movementType = "up";
  noOfLines = 1;
}

@RegisterAction
class MoveDownByScreenLine extends MoveByScreenLine {
  modes = [ModeName.Insert, ModeName.Normal, ModeName.Visual, ModeName.VisualLine];
  keys = ["g", "j"];
  movementType = "down";
  noOfLines = 1;
}

@RegisterAction
class MoveToLineFromViewPortTop extends MoveByScreenLine {
  keys = ["H"];
  movementType = "viewPortTop";
  noOfLines = 1;
  canBePrefixedWithCount = true;

  public async execActionWithCount(position: Position, vimState: VimState, count: number): Promise<Position | IMovement> {
    this.noOfLines = count < 1 ? 1 : count;
    return await this.execAction(position, vimState);
  }
}

@RegisterAction
class MoveToLineFromViewPortBottom extends MoveByScreenLine {
  keys = ["L"];
  movementType = "viewPortBottom";
  noOfLines = 1;
  canBePrefixedWithCount = true;

  public async execActionWithCount(position: Position, vimState: VimState, count: number): Promise<Position | IMovement> {
    this.noOfLines = count < 1 ? 1 : count;
    return await this.execAction(position, vimState);
  }
}

@RegisterAction
class MoveToViewPortCenter extends MoveScreenLineBegin {
  modes = [ModeName.Normal, ModeName.Visual, ModeName.VisualLine];
  keys = ["M"];
  movementType = "viewPortCenter";
}

@RegisterAction
class MoveNonBlank extends BaseMovement {
  keys = ["^"];

  public async execAction(position: Position, vimState: VimState): Promise<Position> {
    return position.getFirstLineNonBlankChar();
  }
}

@RegisterAction
class MoveNextLineNonBlank extends BaseMovement {
  keys = ["\n"];

  public async execActionWithCount(position: Position, vimState: VimState, count: number): Promise<Position> {
    vimState.currentRegisterMode = RegisterMode.LineWise;

    // Count === 0 if just pressing enter in normal mode, need to still go down 1 line
    if (count === 0) {
      count++;
    }

    return position.getDownByCount(count).getFirstLineNonBlankChar();
  }
}

@RegisterAction
class MoveNonBlankFirst extends BaseMovement {
  keys = ["g", "g"];

  public async execActionWithCount(position: Position, vimState: VimState, count: number): Promise<Position | IMovement> {
    if (count === 0) {
      return position.getDocumentStart();
    }

    return new Position(count - 1, 0);
  }
}

@RegisterAction
class MoveNonBlankLast extends BaseMovement {
  keys = ["G"];

  public async execActionWithCount(position: Position, vimState: VimState, count: number): Promise<Position | IMovement> {
    let stop: Position;

    if (count === 0) {
      stop = new Position(TextEditor.getLineCount() - 1, 0);
    } else {
      stop = new Position(count - 1, 0);
    }

    return {
      start: vimState.cursorStartPosition,
      stop: stop,
      registerMode: RegisterMode.LineWise
    };
  }
}

@RegisterAction
export class MoveWordBegin extends BaseMovement {
  keys = ["w"];

  public async execAction(position: Position, vimState: VimState): Promise<Position> {
    if (vimState.recordedState.operator instanceof ChangeOperator) {

      /*
      From the Vim manual:

      Special case: "cw" and "cW" are treated like "ce" and "cE" if the cursor is
      on a non-blank.  This is because "cw" is interpreted as change-word, and a
      word does not include the following white space.
      */
      return position.getCurrentWordEnd().getRight();
    } else {
      return position.getWordRight();
    }
  }

  public async execActionForOperator(position: Position, vimState: VimState): Promise<Position> {
    const result = await this.execAction(position, vimState);

    /*
    From the Vim documentation:

    Another special case: When using the "w" motion in combination with an
    operator and the last word moved over is at the end of a line, the end of
    that word becomes the end of the operated text, not the first word in the
    next line.
    */

    if (result.line > position.line + 1 || (result.line === position.line + 1 && result.isFirstWordOfLine())) {
      return position.getLineEnd();
    }

    if (result.isLineEnd()) {
        return new Position(result.line, result.character + 1);
    }

    return result;
  }
}

@RegisterAction
class MoveFullWordBegin extends BaseMovement {
  keys = ["W"];

  public async execAction(position: Position, vimState: VimState): Promise<Position> {
    if (vimState.recordedState.operator instanceof ChangeOperator) {
      // TODO use execForOperator? Or maybe dont?

      // See note for w
      return position.getCurrentBigWordEnd().getRight();
    } else {
      return position.getBigWordRight();
    }
  }
}

@RegisterAction
class MoveWordEnd extends BaseMovement {
  keys = ["e"];

  public async execAction(position: Position, vimState: VimState): Promise<Position> {
    return position.getCurrentWordEnd();
  }

  public async execActionForOperator(position: Position, vimState: VimState): Promise<Position> {
    let end = position.getCurrentWordEnd();

    return new Position(end.line, end.character + 1);
  }
}

@RegisterAction
class MoveFullWordEnd extends BaseMovement {
  keys = ["E"];

  public async execAction(position: Position, vimState: VimState): Promise<Position> {
    return position.getCurrentBigWordEnd();
  }

  public async execActionForOperator(position: Position, vimState: VimState): Promise<Position> {
    return position.getCurrentBigWordEnd().getRight();
  }
}

@RegisterAction
class MoveLastWordEnd  extends BaseMovement {
  keys = ["g", "e"];

  public async execAction(position: Position, vimState: VimState): Promise<Position> {
    return position.getLastWordEnd();
  }
}

@RegisterAction
class MoveLastFullWordEnd extends BaseMovement {
  keys = ["g", "E"];

  public async execAction(position: Position, vimState: VimState): Promise<Position> {
    return position.getLastBigWordEnd();
  }
}

@RegisterAction
class MoveBeginningWord extends BaseMovement {
  keys = ["b"];

  public async execAction(position: Position, vimState: VimState): Promise<Position> {
    return position.getWordLeft();
  }
}

@RegisterAction
class MoveBeginningFullWord extends BaseMovement {
  keys = ["B"];

  public async execAction(position: Position, vimState: VimState): Promise<Position> {
    return position.getBigWordLeft();
  }
}

@RegisterAction
class MovePreviousSentenceBegin extends BaseMovement {
  keys = ["("];

  public async execAction(position: Position, vimState: VimState): Promise<Position> {
    return position.getSentenceBegin({forward: false});
  }
}

@RegisterAction
class MoveNextSentenceBegin extends BaseMovement {
  keys = [")"];

  public async execAction(position: Position, vimState: VimState): Promise<Position> {
    return position.getSentenceBegin({forward: true});
  }
}

@RegisterAction
class MoveParagraphEnd extends BaseMovement {
  keys = ["}"];

  public async execAction(position: Position, vimState: VimState): Promise<Position> {
    return position.getCurrentParagraphEnd();
  }
}

@RegisterAction
class MoveParagraphBegin extends BaseMovement {
  keys = ["{"];

  public async execAction(position: Position, vimState: VimState): Promise<Position> {
    return position.getCurrentParagraphBeginning();
  }
}

abstract class MoveSectionBoundary extends BaseMovement {
  modes = [ModeName.Normal, ModeName.Visual, ModeName.VisualLine];
  boundary: string;
  forward: boolean;

  public async execAction(position: Position, vimState: VimState): Promise<Position> {
    return position.getSectionBoundary({
      forward: this.forward,
      boundary: this.boundary
    });
  }
}

@RegisterAction
class MoveNextSectionBegin extends MoveSectionBoundary {
  keys = ["]", "]"];
  boundary = "{";
  forward = true;
}

@RegisterAction
class MoveNextSectionEnd extends MoveSectionBoundary {
  keys = ["]", "["];
  boundary = "}";
  forward = true;
}

@RegisterAction
class MovePreviousSectionBegin extends MoveSectionBoundary {
  keys = ["[", "["];
  boundary = "{";
  forward = false;
}

@RegisterAction
class MovePreviousSectionEnd extends MoveSectionBoundary {
  keys = ["[", "]"];
  boundary = "}";
  forward = false;
}

@RegisterAction
class ActionDeleteChar extends BaseCommand {
  modes = [ModeName.Normal];
  keys = ["x"];
  canBePrefixedWithCount = true;
  canBeRepeatedWithDot = true;

  public async exec(position: Position, vimState: VimState): Promise<VimState> {
    const state = await new DeleteOperator().run(vimState, position, position);

    state.currentMode = ModeName.Normal;

    return state;
  }
}

@RegisterAction
class ActionDeleteCharWithDeleteKey extends BaseCommand {
  modes = [ModeName.Normal];
  keys = ["<Del>"];
  canBePrefixedWithCount = true;
  canBeRepeatedWithDot = true;

  public async execCount(position: Position, vimState: VimState): Promise<VimState> {
    // N<del> is a no-op in Vim
    if (vimState.recordedState.count !== 0) {
      return vimState;
    }

    const state = await new DeleteOperator().run(vimState, position, position);

    state.currentMode = ModeName.Normal;

    return state;
  }
}

@RegisterAction
class ActionDeleteLastChar extends BaseCommand {
  modes = [ModeName.Normal];
  keys = ["X"];
  canBeRepeatedWithDot = true;

  public async exec(position: Position, vimState: VimState): Promise<VimState> {
    if (position.character === 0) {
      return vimState;
    }

    return await new DeleteOperator().run(vimState, position.getLeft(), position.getLeft());
  }
}

@RegisterAction
class ActionJoin extends BaseCommand {
  modes = [ModeName.Normal];
  keys = ["J"];
  canBeRepeatedWithDot = true;
  canBePrefixedWithCount = true;

  public async exec(position: Position, vimState: VimState): Promise<VimState> {
    if (position.line === TextEditor.getLineCount() - 1) {
      return vimState; // TODO: bell
    }

    let lineOne = TextEditor.getLineAt(position).text;
    let lineTwo = TextEditor.getLineAt(position.getNextLineBegin()).text;

    lineTwo = lineTwo.substring(position.getNextLineBegin().getFirstLineNonBlankChar().character);

    // TODO(whitespace): need a better way to check for whitespace
    let oneEndsWithWhitespace = lineOne.length > 0 && " \t".indexOf(lineOne[lineOne.length - 1]) > -1;
    let isParenthesisPair = (lineOne[lineOne.length - 1] === '(' && lineTwo[0] === ')');

    const addSpace = !oneEndsWithWhitespace && !isParenthesisPair;

    let resultLine = lineOne + (addSpace ? " " : "") + lineTwo;

    let newState = await new DeleteOperator().run(
      vimState,
      position.getLineBegin(),
      lineTwo.length > 0 ?
        position.getNextLineBegin().getLineEnd().getLeft() :
        position.getLineEnd()
    );

    await TextEditor.insert(resultLine, position);

    newState.cursorPosition = new Position(position.line, lineOne.length + (addSpace ? 1 : 0) + (isParenthesisPair ? 1 : 0) - 1);

    return newState;
  }
}

@RegisterAction
class ActionJoinNoWhitespace extends BaseCommand {
  modes = [ModeName.Normal];
  keys = ["g", "J"];
  canBeRepeatedWithDot = true;
  canBePrefixedWithCount = true;

  // gJ is essentially J without the edge cases. ;-)

  public async exec(position: Position, vimState: VimState): Promise<VimState> {
    if (position.line === TextEditor.getLineCount() - 1) {
      return vimState; // TODO: bell
    }

    let lineOne = TextEditor.getLineAt(position).text;
    let lineTwo = TextEditor.getLineAt(position.getNextLineBegin()).text;

    lineTwo = lineTwo.substring(position.getNextLineBegin().getFirstLineNonBlankChar().character);

    let resultLine = lineOne + lineTwo;

    let newState = await new DeleteOperator().run(
      vimState,
      position.getLineBegin(),
      lineTwo.length > 0 ?
        position.getNextLineBegin().getLineEnd().getLeft() :
        position.getLineEnd()
    );

    await TextEditor.insert(resultLine, position);

    newState.cursorPosition = new Position(position.line, lineOne.length);

    return newState;
  }
}

@RegisterAction
class ActionReplaceCharacter extends BaseCommand {
  modes = [ModeName.Normal];
  keys = ["r", "<character>"];
  canBeRepeatedWithDot = true;

  public async exec(position: Position, vimState: VimState): Promise<VimState> {
    const toReplace = this.keysPressed[1];
    const state = await new DeleteOperator().run(vimState, position, position);

    await TextEditor.insertAt(toReplace, position);

    state.cursorPosition = position;

    return state;
  }
}

@RegisterAction
class ActionReplaceCharacterVisualBlock extends BaseCommand {
  modes = [ModeName.VisualBlock];
  keys = ["r", "<character>"];
  canBeRepeatedWithDot = true;

  public async exec(position: Position, vimState: VimState): Promise<VimState> {
    const toReplace   = this.keysPressed[1];

    for (const { pos } of Position.IterateBlock(vimState.topLeft, vimState.bottomRight)) {
      vimState = await new DeleteOperator().run(vimState, pos, pos);
      await TextEditor.insertAt(toReplace, pos);
    }

    vimState.cursorPosition = position;
    return vimState;
  }
}

@RegisterAction
class ActionXVisualBlock extends BaseCommand {
  modes = [ModeName.VisualBlock];
  keys = ["x"];
  canBeRepeatedWithDot = true;

  public async exec(position: Position, vimState: VimState): Promise<VimState> {

    // Iterate in reverse so we don't lose track of indicies
    for (const { start, end } of Position.IterateLine(vimState, { reverse: true })) {
      vimState = await new DeleteOperator().run(vimState, start, new Position(end.line, end.character - 1));
    }

    vimState.cursorPosition = vimState.cursorStartPosition;
    return vimState;
  }
}

@RegisterAction
class ActionDVisualBlock extends ActionXVisualBlock {
  modes = [ModeName.VisualBlock];
  keys = ["d"];
  canBeRepeatedWithDot = true;
}

@RegisterAction
class ActionGoToInsertVisualBlockMode extends BaseCommand {
  modes = [ModeName.VisualBlock];
  keys = ["I"];

  public async exec(position: Position, vimState: VimState): Promise<VimState> {
    vimState.currentMode = ModeName.VisualBlockInsertMode;
    vimState.recordedState.visualBlockInsertionType = VisualBlockInsertionType.Insert;

    return vimState;
  }
}

@RegisterAction
class ActionChangeInVisualBlockMode extends BaseCommand {
  modes = [ModeName.VisualBlock];
  keys = ["c"];

  public async exec(position: Position, vimState: VimState): Promise<VimState> {
    const deleteOperator = new DeleteOperator();

    for (const { start, end } of Position.IterateLine(vimState)) {
      await deleteOperator.delete(start, end, vimState.currentMode, vimState.effectiveRegisterMode(), vimState, true);
    }

    vimState.currentMode = ModeName.VisualBlockInsertMode;
    vimState.recordedState.visualBlockInsertionType = VisualBlockInsertionType.Insert;

    return vimState;
  }
}

// TODO - this is basically a duplicate of the above command

@RegisterAction
class ActionChangeToEOLInVisualBlockMode extends BaseCommand {
  modes = [ModeName.VisualBlock];
  keys = ["C"];

  public async exec(position: Position, vimState: VimState): Promise<VimState> {
    const deleteOperator = new DeleteOperator();

    for (const { start } of Position.IterateLine(vimState)) {
      // delete from start up to but not including the newline.
      await deleteOperator.delete(
        start, start.getLineEnd().getLeft(), vimState.currentMode, vimState.effectiveRegisterMode(), vimState, true);
    }

    vimState.currentMode = ModeName.VisualBlockInsertMode;
    vimState.recordedState.visualBlockInsertionType = VisualBlockInsertionType.Insert;

    return vimState;
  }
}

@RegisterAction
class ActionGoToInsertVisualBlockModeAppend extends BaseCommand {
  modes = [ModeName.VisualBlock];
  keys = ["A"];

  public async exec(position: Position, vimState: VimState): Promise<VimState> {
    if (vimState.cursorPosition.character >= vimState.cursorStartPosition.character) {
      vimState.cursorPosition = vimState.cursorPosition.getRight();
    } else {
      vimState.cursorStartPosition = vimState.cursorStartPosition.getRight();
    }

    vimState.currentMode = ModeName.VisualBlockInsertMode;
    vimState.recordedState.visualBlockInsertionType = VisualBlockInsertionType.Append;

    return vimState;
  }
}

@RegisterAction
export class YankVisualBlockMode extends BaseOperator {
    public keys = ["y"];
    public modes = [ModeName.VisualBlock];
    canBeRepeatedWithDot = false;

    public async run(vimState: VimState, start: Position, end: Position): Promise<VimState> {
      let toCopy: string[] = [];

      for ( const { line } of Position.IterateLine(vimState)) {
        toCopy.push(line);
      }

      Register.put(toCopy, vimState);

      vimState.currentMode = ModeName.Normal;
      vimState.cursorPosition = start;
      return vimState;
    }
}


@RegisterAction
class InsertInInsertVisualBlockMode extends BaseCommand {
  modes = [ModeName.VisualBlockInsertMode];
  keys = ["<any>"];

  public async exec(position: Position, vimState: VimState): Promise<VimState> {
    let char = this.keysPressed[0];
    let posChange = 0;
    let insertAtStart = vimState.recordedState.visualBlockInsertionType === VisualBlockInsertionType.Insert;

    if (char === '\n') {
      return vimState;
    }

    if (char === '<BS>' && vimState.topLeft.character === 0) {
      return vimState;
    }

    for (const { start, end } of Position.IterateLine(vimState)) {
      const insertPos = insertAtStart ? start : end;

      if (char === '<BS>') {
        await TextEditor.backspace(insertPos.getLeft());

        posChange = -1;
      } else {
        await TextEditor.insert(this.keysPressed[0], insertPos.getLeft());

        posChange = 1;
      }
    }

    vimState.cursorStartPosition = vimState.cursorStartPosition.getRight(posChange);
    vimState.cursorPosition      = vimState.cursorPosition.getRight(posChange);

    return vimState;
  }
}

// DOUBLE MOTIONS
// (dd yy cc << >>)
// These work because there is a check in does/couldActionApply where
// you can't run an operator if you already have one going (which is logical).
// However there is the slightly weird behavior where dy actually deletes the whole
// line, lol.
@RegisterAction
class MoveDD extends BaseMovement {
  modes = [ModeName.Normal];
  keys = ["d"];

  public async execActionWithCount(position: Position, vimState: VimState, count: number): Promise<Position | IMovement> {
    return {
      start        : position.getLineBegin(),
      stop         : position.getDownByCount(Math.max(0, count - 1)).getLineEnd(),
      registerMode : RegisterMode.LineWise
    };
  }
}

@RegisterAction
class MoveYY extends BaseMovement {
  modes = [ModeName.Normal];
  keys = ["y"];

  public async execActionWithCount(position: Position, vimState: VimState, count: number): Promise<IMovement> {
    return {
      start       : position.getLineBegin(),
      stop        : position.getDownByCount(Math.max(0, count - 1)).getLineEnd(),
      registerMode: RegisterMode.LineWise,
    };
  }
}

@RegisterAction
class MoveCC extends BaseMovement {
  modes = [ModeName.Normal];
  keys = ["c"];

  public async execActionWithCount(position: Position, vimState: VimState, count: number): Promise<IMovement> {
    return {
      start       : position.getLineBeginRespectingIndent(),
      stop        : position.getDownByCount(Math.max(0, count - 1)).getLineEnd(),
      registerMode: RegisterMode.CharacterWise
    };
  }
}

@RegisterAction
class MoveIndent extends BaseMovement {
  modes = [ModeName.Normal];
  keys = [">"];

  public async execAction(position: Position, vimState: VimState): Promise<IMovement> {
    return {
      start       : position.getLineBegin(),
      stop        : position.getLineEnd(),
    };
  }
}

@RegisterAction
class MoveOutdent extends BaseMovement {
  modes = [ModeName.Normal];
  keys = ["<"];

  public async execAction(position: Position, vimState: VimState): Promise<IMovement> {
    return {
      start       : position.getLineBegin(),
      stop        : position.getLineEnd(),
    };
  }
}

@RegisterAction
class ActionDeleteLineVisualMode extends BaseCommand {
  modes = [ModeName.Visual, ModeName.VisualLine];
  keys = ["X"];

  public async exec(position: Position, vimState: VimState): Promise<VimState> {
    return await new DeleteOperator().run(vimState, position.getLineBegin(), position.getLineEnd());
  }
}

@RegisterAction
class ActionChangeChar extends BaseCommand {
  modes = [ModeName.Normal];
  keys = ["s"];

  public async exec(position: Position, vimState: VimState): Promise<VimState> {
    const state = await new ChangeOperator().run(vimState, position, position);

    state.currentMode = ModeName.Insert;

    return state;
  }
}

abstract class TextObjectMovement extends BaseMovement {
  modes = [ModeName.Normal, ModeName.Visual, ModeName.VisualBlock];
  canBePrefixedWithCount = true;

  public async execActionForOperator(position: Position, vimState: VimState): Promise<IMovement> {
    const res = await this.execAction(position, vimState) as IMovement;
    // Since we need to handle leading spaces, we cannot use MoveWordBegin.execActionForOperator
    // In normal mode, the character on the stop position will be the first character after the operator executed
    // and we do left-shifting in operator-pre-execution phase, here we need to right-shift the stop position accordingly.
    res.stop = new Position(res.stop.line, res.stop.character + 1);

    return res;
  }
}

@RegisterAction
class SelectWord extends TextObjectMovement {
  keys = ["a", "w"];

  public async execAction(position: Position, vimState: VimState): Promise<IMovement> {
    let start: Position;
    let stop: Position;

    const currentChar = TextEditor.getLineAt(position).text[position.character];

    if (/\s/.test(currentChar)) {
        start = position.getLastWordEnd().getRight();
        stop = position.getCurrentWordEnd();
    } else {
        stop = position.getWordRight().getLeftThroughLineBreaks();

        if (stop.isEqual(position.getCurrentWordEnd())) {
          start = position.getLastWordEnd().getRight();
        } else {
          start = position.getWordLeft(true);
        }
    }

    if (vimState.currentMode === ModeName.Visual && !vimState.cursorPosition.isEqual(vimState.cursorStartPosition)) {
        start = vimState.cursorStartPosition;

        if (vimState.cursorPosition.isBefore(vimState.cursorStartPosition)) {
          // If current cursor postion is before cursor start position, we are selecting words in reverser order.
          if (/\s/.test(currentChar)) {
            stop = position.getWordLeft(true);
          } else {
            stop = position.getLastWordEnd().getRight();
          }
        }
    }

    return {
      start: start,
      stop: stop
    };
  }
}

@RegisterAction
class SelectABigWord extends TextObjectMovement {
  keys = ["a", "W"];

  public async execAction(position: Position, vimState: VimState): Promise<IMovement> {
    let start: Position;
    let stop: Position;

    const currentChar = TextEditor.getLineAt(position).text[position.character];

    if (/\s/.test(currentChar)) {
        start = position.getLastBigWordEnd().getRight();
        stop = position.getCurrentBigWordEnd();
    } else {
        start = position.getBigWordLeft();
        stop = position.getBigWordRight().getLeft();
    }

    if (vimState.currentMode === ModeName.Visual && !vimState.cursorPosition.isEqual(vimState.cursorStartPosition)) {
        start = vimState.cursorStartPosition;

        if (vimState.cursorPosition.isBefore(vimState.cursorStartPosition)) {
          // If current cursor postion is before cursor start position, we are selecting words in reverser order.
          if (/\s/.test(currentChar)) {
            stop = position.getBigWordLeft();
          } else {
            stop = position.getLastBigWordEnd().getRight();
          }
        }
    }

    return {
      start: start,
      stop: stop
    };
  }
}

@RegisterAction
class SelectInnerWord extends TextObjectMovement {
  modes = [ModeName.Normal, ModeName.Visual];
  keys = ["i", "w"];

  public async execAction(position: Position, vimState: VimState): Promise<IMovement> {
    let start: Position;
    let stop: Position;
    const currentChar = TextEditor.getLineAt(position).text[position.character];

    if (/\s/.test(currentChar)) {
        start = position.getLastWordEnd().getRight();
        stop = position.getWordRight().getLeft();
    } else {
        start = position.getWordLeft(true);
        stop = position.getCurrentWordEnd(true);
    }

    if (vimState.currentMode === ModeName.Visual && !vimState.cursorPosition.isEqual(vimState.cursorStartPosition)) {
      start = vimState.cursorStartPosition;

      if (vimState.cursorPosition.isBefore(vimState.cursorStartPosition)) {
        // If current cursor postion is before cursor start position, we are selecting words in reverser order.
        if (/\s/.test(currentChar)) {
          stop = position.getLastWordEnd().getRight();
        } else {
          stop = position.getWordLeft(true);
        }
      }
    }

    return {
      start: start,
      stop: stop
    };
  }
}

@RegisterAction
class SelectInnerBigWord extends TextObjectMovement {
  modes = [ModeName.Normal, ModeName.Visual];
  keys = ["i", "W"];

  public async execAction(position: Position, vimState: VimState): Promise<IMovement> {
    let start: Position;
    let stop: Position;
    const currentChar = TextEditor.getLineAt(position).text[position.character];

    if (/\s/.test(currentChar)) {
        start = position.getLastBigWordEnd().getRight();
        stop = position.getBigWordRight().getLeft();
    } else {
        start = position.getBigWordLeft();
        stop = position.getCurrentBigWordEnd(true);
    }

    if (vimState.currentMode === ModeName.Visual && !vimState.cursorPosition.isEqual(vimState.cursorStartPosition)) {
      start = vimState.cursorStartPosition;

      if (vimState.cursorPosition.isBefore(vimState.cursorStartPosition)) {
        // If current cursor postion is before cursor start position, we are selecting words in reverser order.
        if (/\s/.test(currentChar)) {
          stop = position.getLastBigWordEnd().getRight();
        } else {
          stop = position.getBigWordLeft();
        }
      }
    }

    return {
      start: start,
      stop: stop
    };
  }
}

@RegisterAction
class SelectSentence extends TextObjectMovement {
  keys = ["a", "s"];

  public async execAction(position: Position, vimState: VimState): Promise<IMovement> {
    let start: Position;
    let stop: Position;

    const currentSentenceBegin = position.getSentenceBegin({forward: false});
    const currentSentenceNonWhitespaceEnd = currentSentenceBegin.getCurrentSentenceEnd();

    if (currentSentenceNonWhitespaceEnd.isBefore(position)) {
      // The cursor is on a trailing white space.
      start = currentSentenceNonWhitespaceEnd.getRight();
      stop = currentSentenceBegin.getSentenceBegin({forward: true}).getCurrentSentenceEnd();
    } else {
      const nextSentenceBegin = currentSentenceBegin.getSentenceBegin({forward: true});

      // If the sentence has no trailing white spaces, `as` should include its leading white spaces.
      if (nextSentenceBegin.isEqual(currentSentenceBegin.getCurrentSentenceEnd())) {
        start = currentSentenceBegin.getSentenceBegin({forward: false}).getCurrentSentenceEnd().getRight();
        stop = nextSentenceBegin;
      } else {
        start = currentSentenceBegin;
        stop = nextSentenceBegin.getLeft();
      }
    }

    if (vimState.currentMode === ModeName.Visual && !vimState.cursorPosition.isEqual(vimState.cursorStartPosition)) {
      start = vimState.cursorStartPosition;

      if (vimState.cursorPosition.isBefore(vimState.cursorStartPosition)) {
        // If current cursor postion is before cursor start position, we are selecting sentences in reverser order.
        if (currentSentenceNonWhitespaceEnd.isAfter(vimState.cursorPosition)) {
          stop = currentSentenceBegin.getSentenceBegin({forward: false}).getCurrentSentenceEnd().getRight();
        } else {
          stop = currentSentenceBegin;
        }
      }
    }

    return {
      start: start,
      stop: stop
    };
  }
}

@RegisterAction
class SelectInnerSentence extends TextObjectMovement {
  keys = ["i", "s"];

  public async execAction(position: Position, vimState: VimState): Promise<IMovement> {
    let start: Position;
    let stop: Position;

    const currentSentenceBegin = position.getSentenceBegin({forward: false});
    const currentSentenceNonWhitespaceEnd = currentSentenceBegin.getCurrentSentenceEnd();

    if (currentSentenceNonWhitespaceEnd.isBefore(position)) {
      // The cursor is on a trailing white space.
      start = currentSentenceNonWhitespaceEnd.getRight();
      stop = currentSentenceBegin.getSentenceBegin({forward: true}).getLeft();
    } else {
      start = currentSentenceBegin;
      stop = currentSentenceNonWhitespaceEnd;
    }

    if (vimState.currentMode === ModeName.Visual && !vimState.cursorPosition.isEqual(vimState.cursorStartPosition)) {
      start = vimState.cursorStartPosition;

      if (vimState.cursorPosition.isBefore(vimState.cursorStartPosition)) {
        // If current cursor postion is before cursor start position, we are selecting sentences in reverser order.
        if (currentSentenceNonWhitespaceEnd.isAfter(vimState.cursorPosition)) {
          stop = currentSentenceBegin;
        } else {
          stop = currentSentenceNonWhitespaceEnd.getRight();
        }
      }
    }

    return {
      start: start,
      stop: stop
    };
  }
}
@RegisterAction
class MoveToMatchingBracket extends BaseMovement {
  keys = ["%"];

  public async execAction(position: Position, vimState: VimState): Promise<Position | IMovement> {
    const text = TextEditor.getLineAt(position).text;
    const charToMatch = text[position.character];
    const toFind = PairMatcher.pairings[charToMatch];
    const failure = { start: position, stop: position, failed: true };

    if (!toFind || !toFind.matchesWithPercentageMotion) {
      // If we're not on a match, go right until we find a
      // pairable character or hit the end of line.

      for (let i = position.character; i < text.length; i++) {
        if (PairMatcher.pairings[text[i]]) {
          // We found an opening char, now move to the matching closing char
          const openPosition = new Position(position.line, i);
          const result = PairMatcher.nextPairedChar(openPosition, text[i], true);

          if (!result) { return failure; }
          return result;
        }
      }

      return failure;
    }

    const result = PairMatcher.nextPairedChar(position, charToMatch, true);
    if (!result) { return failure; }
    return result;
  }

  public async execActionForOperator(position: Position, vimState: VimState): Promise<Position | IMovement> {
    const result = await this.execAction(position, vimState);

    if (isIMovement(result)) {
      if (result.failed) {
        return result;
      } else {
        throw new Error("Did not ever handle this case!");
      }
    }

    if (position.compareTo(result) > 0) {
      return result.getLeft();
    } else {
      return result.getRight();
    }
  }
}

abstract class MoveInsideCharacter extends BaseMovement {
  modes = [ModeName.Normal, ModeName.Visual, ModeName.VisualBlock];
  protected charToMatch: string;
  protected includeSurrounding = false;

  public async execAction(position: Position, vimState: VimState): Promise<Position | IMovement> {
    const failure = { start: position, stop: position, failed: true };
    const text = TextEditor.getLineAt(position).text;
    const closingChar = PairMatcher.pairings[this.charToMatch].match;
    const closedMatch = text[position.character] === closingChar;

    // First, search backwards for the opening character of the sequence
    let startPos = PairMatcher.nextPairedChar(position, closingChar, closedMatch);
    if (startPos === undefined) { return failure; }

    const startPlusOne = new Position(startPos.line, startPos.character + 1);

    let endPos = PairMatcher.nextPairedChar(startPlusOne, this.charToMatch, false);
    if (endPos === undefined) { return failure; }

    if (this.includeSurrounding) {
      endPos = new Position(endPos.line, endPos.character + 1);
    } else {
      startPos = startPlusOne;
    }

    // If the closing character is the first on the line, don't swallow it.
    if (endPos.character === 0) {
      endPos = endPos.getLeftThroughLineBreaks();
    }

    return {
      start : startPos,
      stop  : endPos,
    };
  }
}

@RegisterAction
class MoveIParentheses extends MoveInsideCharacter {
  keys = ["i", "("];
  charToMatch = "(";
}

@RegisterAction
class MoveIClosingParentheses extends MoveInsideCharacter {
  keys = ["i", ")"];
  charToMatch = "(";
}

@RegisterAction
class MoveIClosingParenthesesBlock extends MoveInsideCharacter {
  keys = ["i", "b"];
  charToMatch = "(";
}

@RegisterAction
class MoveAParentheses extends MoveInsideCharacter {
  keys = ["a", "("];
  charToMatch = "(";
  includeSurrounding = true;
}

@RegisterAction
class MoveAClosingParentheses extends MoveInsideCharacter {
  keys = ["a", ")"];
  charToMatch = "(";
  includeSurrounding = true;
}

@RegisterAction
class MoveAParenthesesBlock extends MoveInsideCharacter {
  keys = ["a", "b"];
  charToMatch = "(";
  includeSurrounding = true;
}

@RegisterAction
class MoveICurlyBrace extends MoveInsideCharacter {
  keys = ["i", "{"];
  charToMatch = "{";
}

@RegisterAction
class MoveIClosingCurlyBrace extends MoveInsideCharacter {
  keys = ["i", "}"];
  charToMatch = "{";
}

@RegisterAction
class MoveIClosingCurlyBraceBlock extends MoveInsideCharacter {
  keys = ["i", "B"];
  charToMatch = "{";
}

@RegisterAction
class MoveACurlyBrace extends MoveInsideCharacter {
  keys = ["a", "{"];
  charToMatch = "{";
  includeSurrounding = true;
}

@RegisterAction
class MoveAClosingCurlyBrace extends MoveInsideCharacter {
  keys = ["a", "}"];
  charToMatch = "{";
  includeSurrounding = true;
}

@RegisterAction
class MoveAClosingCurlyBraceBlock extends MoveInsideCharacter {
  keys = ["a", "B"];
  charToMatch = "{";
  includeSurrounding = true;
}

@RegisterAction
class MoveICaret extends MoveInsideCharacter {
  keys = ["i", "<"];
  charToMatch = "<";
}

@RegisterAction
class MoveIClosingCaret extends MoveInsideCharacter {
  keys = ["i", ">"];
  charToMatch = "<";
}

@RegisterAction
class MoveACaret extends MoveInsideCharacter {
  keys = ["a", "<"];
  charToMatch = "<";
  includeSurrounding = true;
}

@RegisterAction
class MoveAClosingCaret extends MoveInsideCharacter {
  keys = ["a", ">"];
  charToMatch = "<";
  includeSurrounding = true;
}

@RegisterAction
class MoveISquareBracket extends MoveInsideCharacter {
  keys = ["i", "["];
  charToMatch = "[";
}

@RegisterAction
class MoveIClosingSquareBraket extends MoveInsideCharacter {
  keys = ["i", "]"];
  charToMatch = "[";
}

@RegisterAction
class MoveASquareBracket extends MoveInsideCharacter {
  keys = ["a", "["];
  charToMatch = "[";
  includeSurrounding = true;
}

@RegisterAction
class MoveAClosingSquareBracket extends MoveInsideCharacter {
  keys = ["a", "]"];
  charToMatch = "[";
  includeSurrounding = true;
}

abstract class MoveQuoteMatch extends BaseMovement {
  modes = [ModeName.Normal, ModeName.Visual, ModeName.VisualBlock];
  protected charToMatch: string;
  protected includeSurrounding = false;

  public async execAction(position: Position, vimState: VimState): Promise<IMovement> {
    const text = TextEditor.getLineAt(position).text;
    const quoteMatcher = new QuoteMatcher(this.charToMatch, text);
    const start = quoteMatcher.findOpening(position.character);
    const end = quoteMatcher.findClosing(start + 1);

    if (start === -1 || end === -1 || end === start || end < position.character) {
      return {
        start: position,
        stop: position,
        failed: true
      };
    }

    let startPos = new Position(position.line, start);
    let endPos = new Position(position.line, end);
    if (!this.includeSurrounding) {
      startPos = startPos.getRight();
      endPos = endPos.getLeft();
    }

    return {
      start: startPos,
      stop: endPos
    };
  }

  public async execActionForOperator(position: Position, vimState: VimState): Promise<IMovement> {
    const res = await this.execAction(position, vimState);

    res.stop = res.stop.getRight();

    return res;
  }
}

@RegisterAction
class MoveInsideSingleQuotes extends MoveQuoteMatch {
  keys = ["i", "'"];
  charToMatch = "'";
  includeSurrounding = false;
}

@RegisterAction
class MoveASingleQuotes extends MoveQuoteMatch {
  keys = ["a", "'"];
  charToMatch = "'";
  includeSurrounding = true;
}

@RegisterAction
class MoveInsideDoubleQuotes extends MoveQuoteMatch {
  keys = ["i", "\""];
  charToMatch = "\"";
  includeSurrounding = false;
}

@RegisterAction
class MoveADoubleQuotes extends MoveQuoteMatch {
  keys = ["a", "\""];
  charToMatch = "\"";
  includeSurrounding = true;
}

@RegisterAction
class MoveInsideBacktick extends MoveQuoteMatch {
  keys = ["i", "`"];
  charToMatch = "`";
  includeSurrounding = false;
}

@RegisterAction
class MoveABacktick extends MoveQuoteMatch {
  keys = ["a", "`"];
  charToMatch = "`";
  includeSurrounding = true;
}

@RegisterAction
class MoveToUnclosedRoundBracketBackward extends MoveToMatchingBracket {
  keys = ["[", "("];

  public async execAction(position: Position, vimState: VimState): Promise<Position | IMovement> {
    const failure = { start: position, stop: position, failed: true };
    const charToMatch = ")";
    const result = PairMatcher.nextPairedChar(position.getLeftThroughLineBreaks(), charToMatch, false);

    if (!result) { return failure; }
    return result;
  }
}

@RegisterAction
class MoveToUnclosedRoundBracketForward extends MoveToMatchingBracket {
  keys = ["]", ")"];

  public async execAction(position: Position, vimState: VimState): Promise<Position | IMovement> {
    const failure = { start: position, stop: position, failed: true };
    const charToMatch = "(";
    const result = PairMatcher.nextPairedChar(position.getRightThroughLineBreaks(), charToMatch, false);

    if (!result) { return failure; }
    return result;
  }
}

@RegisterAction
class MoveToUnclosedCurlyBracketBackward extends MoveToMatchingBracket {
  keys = ["[", "{"];

  public async execAction(position: Position, vimState: VimState): Promise<Position | IMovement> {
    const failure = { start: position, stop: position, failed: true };
    const charToMatch = "}";
    const result = PairMatcher.nextPairedChar(position.getLeftThroughLineBreaks(), charToMatch, false);

    if (!result) { return failure; }
    return result;
  }
}

@RegisterAction
class MoveToUnclosedCurlyBracketForward extends MoveToMatchingBracket {
  keys = ["]", "}"];

  public async execAction(position: Position, vimState: VimState): Promise<Position | IMovement> {
    const failure = { start: position, stop: position, failed: true };
    const charToMatch = "{";
    const result = PairMatcher.nextPairedChar(position.getRightThroughLineBreaks(), charToMatch, false);

    if (!result) { return failure; }
    return result;
  }
}

@RegisterAction
class ToggleCaseOperator extends BaseOperator {
  public keys = ["~"];
  public modes = [ModeName.Visual, ModeName.VisualLine];

  public async run(vimState: VimState, start: Position, end: Position): Promise<VimState> {
    const range = new vscode.Range(start, new Position(end.line, end.character + 1));
    const char = TextEditor.getText(range);

    // Try lower-case
    let toggled = char.toLocaleLowerCase();
    if (toggled === char) {
      // Try upper-case
      toggled = char.toLocaleUpperCase();
    }

    if (toggled !== char) {
      await TextEditor.replace(range, toggled);
    }

    const cursorPosition = start.isBefore(end) ? start : end;
    vimState.cursorPosition = cursorPosition;
    vimState.cursorStartPosition = cursorPosition;
    vimState.currentMode = ModeName.Normal;

    return vimState;
  }
}

@RegisterAction
class ToggleCaseWithMotion extends ToggleCaseOperator {
  public keys = ["g", "~"];
  public modes = [ModeName.Normal];
}

@RegisterAction
class ToggleCaseAndMoveForward extends BaseMovement {
  modes = [ModeName.Normal];
  keys = ["~"];

  public async execAction(position: Position, vimState: VimState): Promise<Position> {
    await new ToggleCaseOperator().run(vimState, position, position);

    return position.getRight();
  }
}

abstract class IncrementDecrementNumberAction extends BaseCommand {
  modes = [ModeName.Normal];
  canBeRepeatedWithDot = true;

  offset: number;

  public async exec(position: Position, vimState: VimState): Promise<VimState> {
    const text = TextEditor.getLineAt(position).text;

    for (let { start, end, word } of Position.IterateWords(position.getWordLeft(true))) {
      // '-' doesn't count as a word, but is important to include in parsing the number
      if (text[start.character - 1] === '-') {
        start = start.getLeft();
        word = text[start.character] + word;
      }
      // Strict number parsing so "1a" doesn't silently get converted to "1"
      const num = NumericString.parse(word);

      if (num !== null) {
        vimState.cursorPosition = await this.replaceNum(num, this.offset * (vimState.recordedState.count || 1), start, end);
        return vimState;
      }
    }
    // No usable numbers, return the original position
    return vimState;
  }

  public async replaceNum(start: NumericString, offset: number, startPos: Position, endPos: Position): Promise<Position> {
    const oldWidth = start.toString().length;
    start.value += offset;
    const newNum = start.toString();

    const range = new vscode.Range(startPos, endPos.getRight());

    if (oldWidth === newNum.length) {
      await TextEditor.replace(range, newNum);
    } else {
      // Can't use replace, since new number is a different width than old
      await TextEditor.delete(range);
      await TextEditor.insertAt(newNum, startPos);
      // Adjust end position according to difference in width of number-string
      endPos = new Position(endPos.line, endPos.character + (newNum.length - oldWidth));
    }

    return endPos;
  }
}

@RegisterAction
class IncrementNumberAction extends IncrementDecrementNumberAction {
  keys = ["<C-a>"];
  offset = +1;
}

@RegisterAction
class DecrementNumberAction extends IncrementDecrementNumberAction {
  keys = ["<C-x>"];
  offset = -1;
}

abstract class MoveTagMatch extends BaseMovement {
  modes = [ModeName.Normal, ModeName.Visual, ModeName.VisualBlock];
  protected includeTag = false;

  public async execAction(position: Position, vimState: VimState): Promise<IMovement> {
    const text = TextEditor.getLineAt(position).text;
    const tagMatcher = new TagMatcher(text, position.character);
    const start = tagMatcher.findOpening(this.includeTag);
    const end = tagMatcher.findClosing(this.includeTag);

    if (start === undefined || end === undefined || end === start) {
      return {
        start: position,
        stop: position,
        failed: true
      };
    }

    let startPos = new Position(position.line, start);
    let endPos = new Position(position.line, end - 1);

    return {
      start: startPos,
      stop: endPos
    };
  }

  public async execActionForOperator(position: Position, vimState: VimState): Promise<IMovement> {
    const res = await this.execAction(position, vimState);

    res.stop = res.stop.getRight();

    return res;
  }
}

@RegisterAction
class MoveInsideTag extends MoveTagMatch {
  keys = ["i", "t"];
  includeTag = false;
}

@RegisterAction
class MoveAroundTag extends MoveTagMatch {
  keys = ["a", "t"];
  includeTag = true;
}<|MERGE_RESOLUTION|>--- conflicted
+++ resolved
@@ -13,11 +13,8 @@
 import { Tab, TabCommand } from './../cmd_line/commands/tab';
 import { Configuration } from './../configuration/configuration';
 import * as vscode from 'vscode';
-<<<<<<< HEAD
 import * as _ from 'lodash';
-=======
 import * as clipboard from 'copy-paste';
->>>>>>> 6f5a1a38
 
 const controlKeys: string[] = [
   "ctrl",
@@ -858,16 +855,11 @@
   public async exec(position: Position, vimState: VimState): Promise<VimState> {
     const char = this.keysPressed[this.keysPressed.length - 1];
 
-<<<<<<< HEAD
-    if (char === "<backspace>") {
+    if (char === "<BS>") {
       vimState.recordedState.transformations.push({
         type           : "deleteText",
         position       : position,
       });
-=======
-    if (char === "<BS>") {
-      const newPosition = await TextEditor.backspace(position);
->>>>>>> 6f5a1a38
 
       vimState.cursorPosition      = vimState.cursorPosition.getLeft();
       vimState.cursorStartPosition = vimState.cursorStartPosition.getLeft();
@@ -1075,17 +1067,13 @@
         }
 
         vimState.currentMode = ModeName.Normal;
-<<<<<<< HEAD
-        vimState.cursorPosition      = start;
         vimState.cursorStartPosition = start;
-=======
 
       if (originalMode === ModeName.Normal) {
         vimState.cursorPosition = vimState.cursorPositionJustBeforeAnythingHappened;
       } else {
         vimState.cursorPosition = start;
       }
->>>>>>> 6f5a1a38
 
         return vimState;
     }
