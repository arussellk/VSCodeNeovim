--- conflicted
+++ resolved
@@ -148,14 +148,7 @@
     return VisualBlockMode.getBottomRightPosition(this.cursorStartPosition, this.cursorPosition);
   }
 
-<<<<<<< HEAD
   public registerName = '"';
-=======
-  /**
-   * This is for oddball commands that don't manipulate text in any way.
-   */
-  public commandAction = VimSpecialCommands.Nothing;
->>>>>>> 6f5a1a38
 
   public commandInitialText = "";
 
@@ -549,14 +542,8 @@
     });
   }
 
-<<<<<<< HEAD
   private async handleSelectionChange(e: vscode.TextEditorSelectionChangeEvent): Promise<void> {
     let selection = e.selections[0];
-=======
-      if (ModeHandler.IsTesting) {
-        return;
-      }
->>>>>>> 6f5a1a38
 
     if (ModeHandler.IsTesting) {
       return;
@@ -629,7 +616,6 @@
     if (selection) {
       var newPosition = new Position(selection.active.line, selection.active.character);
 
-<<<<<<< HEAD
       if (newPosition.character >= newPosition.getLineEnd().character) {
           newPosition = new Position(newPosition.line, Math.max(newPosition.getLineEnd().character, 0));
       }
@@ -646,20 +632,6 @@
 
         if (selectionStart.character > selectionStart.getLineEnd().character) {
           selectionStart = new Position(selectionStart.line, selectionStart.getLineEnd().character);
-=======
-          if (!this._vimState.getModeObject(this).isVisualMode) {
-            this._vimState.currentMode = ModeName.Visual;
-            this.setCurrentModeByName(this._vimState);
-
-            // double click mouse selection causes an extra character to be selected so take one less character
-            this._vimState.cursorPosition = this._vimState.cursorPosition.getLeft();
-          }
-        } else {
-          if (this._vimState.currentMode !== ModeName.Insert) {
-            this._vimState.currentMode = ModeName.Normal;
-            this.setCurrentModeByName(this._vimState);
-          }
->>>>>>> 6f5a1a38
         }
 
         this._vimState.cursorStartPosition = selectionStart;
@@ -671,6 +643,9 @@
         if (!this._vimState.getModeObject(this).isVisualMode) {
           this._vimState.currentMode = ModeName.Visual;
           this.setCurrentModeByName(this._vimState);
+
+          // double click mouse selection causes an extra character to be selected so take one less character
+          this._vimState.cursorPosition = this._vimState.cursorPosition.getLeft();
         }
       } else {
         if (this._vimState.currentMode !== ModeName.Insert) {
@@ -705,15 +680,6 @@
   }
 
   async handleKeyEvent(key: string): Promise<Boolean> {
-<<<<<<< HEAD
-    if (key === "<c-r>") { key = "ctrl+r"; } // TODO - temporary hack for tests only!
-    if (key === "<c-a>") { key = "ctrl+a"; } // TODO - temporary hack for tests only!
-    if (key === "<c-x>") { key = "ctrl+x"; } // TODO - temporary hack for tests only!
-
-    if (key === "<esc>") { key = "<escape>"; }
-
-=======
->>>>>>> 6f5a1a38
     this._vimState.cursorPositionJustBeforeAnythingHappened = this._vimState.cursorPosition;
 
     try {
@@ -855,13 +821,8 @@
       }
     }
 
-<<<<<<< HEAD
-    ranRepeatableAction = ranRepeatableAction && vimState.currentMode === ModeName.Normal;
-    ranAction           = ranAction           && vimState.currentMode === ModeName.Normal;
-=======
     ranRepeatableAction = (ranRepeatableAction && vimState.currentMode === ModeName.Normal) || this.createUndoPointForBrackets(vimState);
     ranAction = ranAction && vimState.currentMode === ModeName.Normal;
->>>>>>> 6f5a1a38
 
     // Record down previous action and flush temporary state
     if (ranRepeatableAction) {
@@ -1183,11 +1144,7 @@
 
     // Draw block cursor.
 
-<<<<<<< HEAD
-    if (vimState.settings.useSolidBlockCursor || vimState.isMultiCursor) {
-=======
     if (Configuration.getInstance().useSolidBlockCursor) {
->>>>>>> 6f5a1a38
       if (this.currentMode.name !== ModeName.Insert) {
         for (const { stop } of vimState.allCursors) {
           rangesToDraw.push(new vscode.Range(stop, stop.getRight()));
