--- conflicted
+++ resolved
@@ -187,17 +187,11 @@
     showCmdLine("", modeHandlerToEditorIdentity[new EditorIdentity(vscode.window.activeTextEditor).toString()]);
   });
 
-<<<<<<< HEAD
-  'rfbducwv['.split('').forEach(key => {
-    registerCommand(context, `extension.vim_ctrl+${key}`, () => handleKeyEvent(`ctrl+${key}`));
-  });
-=======
   for (let { key } of packagejson.contributes.keybindings) {
     if (key.startsWith("ctrl+")) {
       registerCommand(context, `extension.vim_${ key }`, () => handleKeyEvent(key));
     } else {
       let bracketedKey = `<${ key.toLowerCase() }>`;
->>>>>>> 4e0bf31a
 
       registerCommand(context, `extension.vim_${ key.toLowerCase() }`, () => handleKeyEvent(`${ bracketedKey }`));
     }
